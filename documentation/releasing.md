# How to release

<<<<<<< HEAD
1. Edit version in [package.json](https://github.com/Microsoft/vscode-pull-request-github/blob/master/package.json)
=======
1. Edit version in [package.json](https://github.com/Microsoft/vscode-pull-request-github/blob/main/package.json)
    - Update version of the extension - this is usually the minor version.
    - (If necessary) Update vscode engine version
>>>>>>> 30884b3d

   - Update version of the extension - this is usually the minor version.
   - (If necessary) Update vscode engine version

<<<<<<< HEAD
2. Update [CHANGELOG.md](https://github.com/Microsoft/vscode-pull-request-github/blob/master/CHANGELOG.md)
=======
2. Update [CHANGELOG.md](https://github.com/Microsoft/vscode-pull-request-github/blob/main/CHANGELOG.md)
    - In the **Changes** section, link to issues that were fixed or closed in the last sprint. Use a link to the pull request if there is no issue to reference.
    - In the **Thank You** section, @ mention users who contributed (if there were any).


3. If there are new dependencies that have been added, update [ThirdPartyNotices.txt](https://github.com/microsoft/vscode-pull-request-github/commits/main/ThirdPartyNotices.txt).
>>>>>>> 30884b3d

   - In the **Changes** section, link to issues that were fixed or closed in the last sprint. Use a link to the pull request if there is no issue to reference.
   - In the **Thank You** section, @ mention users who contributed (if there were any).

3. If there are new dependencies that have been added, update [ThirdPartyNotices.txt](https://github.com/microsoft/vscode-pull-request-github/commits/master/ThirdPartyNotices.txt).

4. Create PR with changes to `package.json` and `CHANGELOG.md` (and `ThirdPartyNotices.txt` when necessary)

   - Merge PR once changes are reviewed

5. Generate VSIX

   - If you don't yet have **vsce** install it `npm install -g vsce`
   - Run `vsce package --yarn`. This will generate a .vsix in the project directory.

6. Draft new GitHub release

   - Go to: https://github.com/Microsoft/vscode-pull-request-github/releases
   - Tag should be the same as the extension version (ex. `v0.5.0`)
   - Set release title to the name of the version (ex. `0.5.0`)
   - Copy over contents from CHANGELOG.md
   - Upload .vsix
   - Preview release
   - **Publish** release

7. Publish extension on marketplace
   - Go to: https://marketplace.visualstudio.com/manage/publishers/github
   - Find `GitHub Pull Requests`
   - Select **...** and then **Update** and upload the .vsix you just generated<|MERGE_RESOLUTION|>--- conflicted
+++ resolved
@@ -1,26 +1,11 @@
 # How to release
 
-<<<<<<< HEAD
-1. Edit version in [package.json](https://github.com/Microsoft/vscode-pull-request-github/blob/master/package.json)
-=======
 1. Edit version in [package.json](https://github.com/Microsoft/vscode-pull-request-github/blob/main/package.json)
-    - Update version of the extension - this is usually the minor version.
-    - (If necessary) Update vscode engine version
->>>>>>> 30884b3d
 
    - Update version of the extension - this is usually the minor version.
    - (If necessary) Update vscode engine version
 
-<<<<<<< HEAD
-2. Update [CHANGELOG.md](https://github.com/Microsoft/vscode-pull-request-github/blob/master/CHANGELOG.md)
-=======
 2. Update [CHANGELOG.md](https://github.com/Microsoft/vscode-pull-request-github/blob/main/CHANGELOG.md)
-    - In the **Changes** section, link to issues that were fixed or closed in the last sprint. Use a link to the pull request if there is no issue to reference.
-    - In the **Thank You** section, @ mention users who contributed (if there were any).
-
-
-3. If there are new dependencies that have been added, update [ThirdPartyNotices.txt](https://github.com/microsoft/vscode-pull-request-github/commits/main/ThirdPartyNotices.txt).
->>>>>>> 30884b3d
 
    - In the **Changes** section, link to issues that were fixed or closed in the last sprint. Use a link to the pull request if there is no issue to reference.
    - In the **Thank You** section, @ mention users who contributed (if there were any).
