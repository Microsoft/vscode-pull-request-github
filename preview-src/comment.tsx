import * as React from 'react';
import { useContext, useState, useEffect, useRef, useCallback } from 'react';

import Markdown from './markdown';
import { Spaced, nbsp } from './space';
import { Avatar, AuthorLink } from './user';
import Timestamp from './timestamp';
import { Comment } from '../src/common/comment';
import { PullRequest } from './cache';
import PullRequestContext from './context';
import { editIcon, deleteIcon } from './icon';
<<<<<<< HEAD
import { PullRequestStateEnum } from '../src/github/interface';
=======
import { useStateProp } from './hooks';
>>>>>>> 66a11bfb

export type Props = Partial<Comment & PullRequest> & {
	headerInEditMode?: boolean
	isPRDescription?: boolean
};

export function CommentView(comment: Props) {
	const { id, pullRequestReviewId, canEdit, canDelete, bodyHTML, body, isPRDescription } = comment;
	const [ bodyMd, setBodyMd ] = useStateProp(body);
	const { deleteComment, editComment, setDescription, pr } = useContext(PullRequestContext);
	const currentDraft = pr.pendingCommentDrafts && pr.pendingCommentDrafts[id];
	const [inEditMode, setEditMode] = useState(!!currentDraft);
	const [showActionBar, setShowActionBar] = useState(false);

	if (inEditMode) {
		return React.cloneElement(
				comment.headerInEditMode
					? <CommentBox for={comment} /> : <></>, {}, [
			<EditComment id={id}
				body={currentDraft || body}
				onCancel={
					() => {
						if (pr.pendingCommentDrafts) {
							delete pr.pendingCommentDrafts[id];
						}
						setEditMode(false);
					}
				}
				onSave={
					async text => {
						try {
							if (isPRDescription) {
								await setDescription(text);
							} else {
								await editComment({ comment: comment as Comment, text });
							}
							setBodyMd(text);
						} finally {
							setEditMode(false);
						}
					}
				} />
			]);
	}

	return <CommentBox
		for={comment}
		onMouseEnter={() => setShowActionBar(true)}
		onMouseLeave={() => setShowActionBar(false)}
	>{ ((canEdit || canDelete) && showActionBar)
		? <div className='action-bar comment-actions'>
				{canEdit ? <button onClick={() => setEditMode(true)}>{editIcon}</button> : null}
				{canDelete ? <button onClick={() => deleteComment({ id, pullRequestReviewId })}>{deleteIcon}</button> : null}
			</div>
		: null
	}
			<CommentBody bodyHTML={bodyHTML} body={bodyMd} />
		</CommentBox>;
}

type CommentBoxProps = {
	for: Partial<Comment & PullRequest>
	header?: React.ReactChild
	onMouseEnter?: any
	onMouseLeave?: any
	children?: any
};

function CommentBox({
	for: comment,
	onMouseEnter, onMouseLeave, children }: CommentBoxProps) {
	const	{ user, author, createdAt, htmlUrl } = comment;
	return <div className='comment-container comment review-comment'
		{...{onMouseEnter, onMouseLeave}}
	>
		<div className='review-comment-container'>
			<div className='review-comment-header'>
				<Spaced>
					<Avatar for={user || author} />
					<AuthorLink for={user || author} />
					{
						createdAt
							? <>
									commented{nbsp}
									<Timestamp href={htmlUrl} date={createdAt} />
								</>
							: <em>pending</em>
					}
				</Spaced>
			</div>
			{children}
		</div>
	</div>;
}

type FormInputSet = {
	[name: string]: HTMLInputElement | HTMLTextAreaElement
};

type EditCommentProps = {
	id: number
	body: string
	onCancel: () => void
	onSave: (body: string) => Promise<any>
};

function EditComment({ id, body, onCancel, onSave }: EditCommentProps) {
	const { updateDraft } = useContext(PullRequestContext);
	const draftComment = useRef<{body: string, dirty: boolean}>({ body, dirty: false });
	const form = useRef<HTMLFormElement>();

	useEffect(() => {
		const interval = setInterval(
			() => {
				if (draftComment.current.dirty) {
					updateDraft(id, draftComment.current.body);
					draftComment.current.dirty = false;
				}
			},
			500);
		return () => clearInterval(interval);
	},
	[draftComment]);

	const submit = useCallback(
		async () => {
			const { markdown, submitButton }: FormInputSet = form.current;
			submitButton.disabled = true;
			try {
				await onSave(markdown.value);
			} finally {
				submitButton.disabled = false;
			}
		},
		[form, onSave]);

	const onSubmit = useCallback(
		event => {
			event.preventDefault();
			submit();
		},
		[submit]
	);

	const onKeyDown = useCallback(
		e => {
			if ((e.metaKey || e.ctrlKey) && e.key === 'Enter') {
				e.preventDefault();
				submit();
			}
		},
		[submit]
	);

	const onInput = useCallback(
		e => {
			draftComment.current.body = (e.target as any).value;
			draftComment.current.dirty = true;
		},
		[draftComment]);

	return <form ref={form} onSubmit={onSubmit}>
		<textarea
			name='markdown'
			defaultValue={body}
			onKeyDown={onKeyDown}
			onInput={onInput}
		/>
		<div className='form-actions'>
			<button className='secondary' onClick={onCancel}>Cancel</button>
			<input type='submit' name='submitButton' value='Save' />
		</div>
	</form>;
}

export interface Embodied {
	bodyHTML?: string;
	body?: string;
}

export const CommentBody = ({ bodyHTML, body }: Embodied) =>
	body
		? <Markdown className='comment-body' src={body} />
		:
	bodyHTML
		? <div className='comment-body'
				dangerouslySetInnerHTML={ {__html: bodyHTML }} />
		:
	<div className='comment-body'><em>No description provided.</em></div>;

<<<<<<< HEAD
export function AddComment({ pendingCommentText, state }: PullRequest) {
		const { updatePR, comment } = useContext(PullRequestContext);
		return <form id='comment-form' className='comment-form main-comment-form' onSubmit={onSubmit}>
=======
export function AddComment({ pendingCommentText }: PullRequest) {
	const { updatePR, comment, requestChanges, approve, close } = useContext(PullRequestContext);
	const [ isBusy, setBusy ] = useState(false);
	const form = useRef<HTMLFormElement>();

	const submit = useCallback(
		async (command: (body: string) => Promise<any> = comment) => {
			try {
				setBusy(true);
				const { body }: FormInputSet = form.current;
				await command(body.value);
				updatePR({ pendingCommentText: '' });
			} finally {
				setBusy(false);
			}
		},
		[comment, updatePR, setBusy]);

	const onSubmit = useCallback(
		e => {
			e.preventDefault();
			submit();
		},
		[submit]);

	const onKeyDown = useCallback(
		e => {
			if ((e.metaKey || e.ctrlKey) && e.key === 'Enter') {
				submit();
			}
		},
		[submit]);

	const onClick = useCallback(
		e => {
			e.preventDefault();
			const { command } = e.target.dataset;
			submit({ approve, requestChanges, close }[command]);
		},
		[submit, approve, requestChanges, close]);

		return <form id='comment-form'
			ref={form}
			className='comment-form main-comment-form'
			onSubmit={onSubmit}>
>>>>>>> 66a11bfb
			<textarea id='comment-textarea'
				name='body'
				onInput={
					({ target }) =>
						updatePR({ pendingCommentText: (target as any).value })
				}
				onKeyDown={onKeyDown}
				value={pendingCommentText}
				placeholder='Leave a comment' />
			<div className='form-actions'>
				<button id='close'
<<<<<<< HEAD
					disabled={state !== PullRequestStateEnum.Open}
					className='secondary'>Close Pull Request</button>
=======
					className='secondary'
					disabled={isBusy}
					onClick={onClick}
					data-command='close'>Close Pull Request</button>
>>>>>>> 66a11bfb
				<button id='request-changes'
					disabled={isBusy || !pendingCommentText}
					className='secondary'
					onClick={onClick}
					data-command='requestChanges'>Request Changes</button>
				<button id='approve'
					className='secondary'
					disabled={isBusy}
					onClick={onClick}
					data-command='approve'>Approve</button>
				<input id='reply'
					value='Comment'
					type='submit'
					className='reply-button'
					disabled={isBusy || !pendingCommentText} />
			</div>
		</form>;
	}<|MERGE_RESOLUTION|>--- conflicted
+++ resolved
@@ -9,11 +9,8 @@
 import { PullRequest } from './cache';
 import PullRequestContext from './context';
 import { editIcon, deleteIcon } from './icon';
-<<<<<<< HEAD
 import { PullRequestStateEnum } from '../src/github/interface';
-=======
 import { useStateProp } from './hooks';
->>>>>>> 66a11bfb
 
 export type Props = Partial<Comment & PullRequest> & {
 	headerInEditMode?: boolean
@@ -204,12 +201,7 @@
 		:
 	<div className='comment-body'><em>No description provided.</em></div>;
 
-<<<<<<< HEAD
 export function AddComment({ pendingCommentText, state }: PullRequest) {
-		const { updatePR, comment } = useContext(PullRequestContext);
-		return <form id='comment-form' className='comment-form main-comment-form' onSubmit={onSubmit}>
-=======
-export function AddComment({ pendingCommentText }: PullRequest) {
 	const { updatePR, comment, requestChanges, approve, close } = useContext(PullRequestContext);
 	const [ isBusy, setBusy ] = useState(false);
 	const form = useRef<HTMLFormElement>();
@@ -254,7 +246,6 @@
 			ref={form}
 			className='comment-form main-comment-form'
 			onSubmit={onSubmit}>
->>>>>>> 66a11bfb
 			<textarea id='comment-textarea'
 				name='body'
 				onInput={
@@ -266,15 +257,10 @@
 				placeholder='Leave a comment' />
 			<div className='form-actions'>
 				<button id='close'
-<<<<<<< HEAD
-					disabled={state !== PullRequestStateEnum.Open}
-					className='secondary'>Close Pull Request</button>
-=======
 					className='secondary'
-					disabled={isBusy}
+					disabled={isBusy || state !== PullRequestStateEnum.Open}
 					onClick={onClick}
 					data-command='close'>Close Pull Request</button>
->>>>>>> 66a11bfb
 				<button id='request-changes'
 					disabled={isBusy || !pendingCommentText}
 					className='secondary'
