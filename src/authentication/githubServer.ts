import * as vscode from 'vscode';
import { IHostConfiguration, HostHelper } from './configuration';
import * as ws from 'ws';
import * as https from 'https';
import Logger from '../common/logger';

const SCOPES: string = 'read:user user:email repo write:discussion';
const HOST: string = 'github-editor-auth.herokuapp.com';
const HTTP_PROTOCOL: string = 'https';
const WS_PROTOCOL: string = 'wss';

enum MessageType {
	Host = 0x2,
	Token = 0x8,
}

interface IMessage {
	type: MessageType;
	guid: string;
	host?: string;
	token?: string;
	scopes?: string;
}

class Client {
	private _guid?: string;
	private _socket: ws | undefined;
	private _token: string | undefined;

	constructor(private host: string, private scopes: string) { }

	public start(): Promise<string> {
		return new Promise((resolve, reject) => {
			try {
				this._socket = new ws(`${WS_PROTOCOL}://${HOST}`);
			} catch (reason) {
				reject(reason);
				return;
			}

			this._socket.on('error', reason => reject(reason));
			this._socket.on('message', data => this.handleMessage(data, resolve, reject));
			this._socket.on('close', (code, reason) => {
				if (code !== 1000) {
					reject(reason);
				}
			});
		});
	}

	private handleMessage(data: ws.Data, resolve: (value?: string | PromiseLike<string>) => void, reject: (reason?: any) => void): void {
		try {
			const message: IMessage = JSON.parse(data.toString());
			switch (message.type) {
				case MessageType.Host:
					{
						this._guid = message.guid;
						this.sendHost().then(() => {
							vscode.commands.executeCommand('vscode.open', vscode.Uri.parse(`${HTTP_PROTOCOL}://${HOST}?state=action:login;guid:${this._guid}`));
						}).catch(reason => {
							reject(reason);
						});
					}
					break;
				case MessageType.Token:
					this.finish(resolve, message.token);
					break;
				default:
					return this.finish(resolve);
			}
		}
		catch (reason) {
			reject(reason);
		}
	}

	private sendHost(): Promise<void> {
		return new Promise((resolve, reject) => {
			this._socket.send(
				JSON.stringify({
					type: MessageType.Host,
					guid: this._guid,
					host: this.host,
					scopes: this.scopes,
				}), reason => {
					if (reason) {
						reject(reason);
					} else {
						resolve();
					}
				});
		});
	}

	private finish(resolve: (value?: string | PromiseLike<string>) => void, token?: string): void {
		this._token = token;
		try {
			this._socket.close();
		} catch { } // at this point we don't care if we can't close the socket
		resolve(this._token);
	}
}

export class GitHubManager {
	private servers: Map<string, boolean>;

<<<<<<< HEAD
	private static GitHubScopesTable: { [key: string] : string[] } = {
		repo: ['repo:status', 'repo_deployment', 'public_repo', 'repo:invite'],
=======
	private static GitHubScopesTable: { [key: string]: string[] } = {
		'repo': ['repo:status', 'repo_deployment', 'public_repo', 'repo:invite'],
>>>>>>> 69127a98
		'admin:org': ['write:org', 'read:org'],
		'admin:public_key': ['write:public_key', 'read:public_key'],
		'admin:org_hook': [],
		gist: [],
		notifications: [],
		user: ['read:user', 'user:email', 'user:follow'],
		delete_repo: [],
		'write:discussion': ['read:discussion'],
		'admin:gpg_key': ['write:gpg_key', 'read:gpg_key']
	};

	public static AppScopes: string[] = SCOPES.split(' ');

	constructor() {
		this.servers = new Map().set('github.com', true);
	}

	public async isGitHub(host: vscode.Uri): Promise<boolean> {
		if (host === null) {
			return false;
		}

		if (this.servers.has(host.authority)) {
			return this.servers.get(host.authority);
		}

		const options = GitHubManager.getOptions(host, 'HEAD');
		return new Promise<boolean>((resolve, _) => {
			const get = https.request(options, res => {
				const ret = res.headers['x-github-request-id'];
				resolve(ret !== undefined);
			});

			get.end();
			get.on('error', err => {
				resolve(false);
			});
		}).then(isGitHub => {
			this.servers.set(host.authority, isGitHub);
			return isGitHub;
		});
	}

	public static getOptions(hostUri: vscode.Uri, method: string = 'GET', token?: string) {
		const headers: {
			'user-agent': string;
			authorization?: string;
		} = {
			'user-agent': 'GitHub VSCode Pull Requests',
		};
		if (token) {
			headers.authorization = `token ${token}`;
		}
		return {
			host: HostHelper.getApiHost(hostUri).authority,
			port: 443,
			method,
			path: HostHelper.getApiPath(hostUri, '/rate_limit'),
			headers,
		};
	}

	public static validateScopes(scopes: string): boolean {
		if (!scopes) {
			return false;
		}
		const tokenScopes = scopes.split(', ');
		return (this.AppScopes.every(x => tokenScopes.indexOf(x) >= 0 || tokenScopes.indexOf(this.getScopeSuperset(x)) >= 0));
	}

	private static getScopeSuperset(scope: string): string {
		for (let key in this.GitHubScopesTable) {
			if (this.GitHubScopesTable[key].indexOf(scope) >= 0) {
				return key;
			}
		}
		return scope;
	}

}

export class GitHubServer {
	public hostConfiguration: IHostConfiguration;
	private hostUri: vscode.Uri;

	public constructor(host: string) {
		host = host.toLocaleLowerCase();
		this.hostConfiguration = { host, username: 'oauth', token: undefined };
		this.hostUri = vscode.Uri.parse(host);
	}

	public async login(): Promise<IHostConfiguration> {
		return new Client(this.hostConfiguration.host, SCOPES)
			.start()
			.then(token => {
				this.hostConfiguration.token = token;
				return this.hostConfiguration;
			});
	}

	public async checkAnonymousAccess(): Promise<boolean> {
		const options = GitHubManager.getOptions(this.hostUri);
		return new Promise<boolean>((resolve, _) => {
			const get = https.request(options, res => {
				resolve(res.statusCode === 200);
			});

			get.end();
			get.on('error', err => {
				resolve(false);
			});
		});
	}

	public async validate(username?: string, token?: string): Promise<IHostConfiguration> {
		if (!username) {
			username = this.hostConfiguration.username;
		}
		if (!token) {
			token = this.hostConfiguration.token;
		}

		const options = GitHubManager.getOptions(this.hostUri, 'GET', token);

		return new Promise<IHostConfiguration>((resolve, _) => {
			const get = https.request(options, res => {
				let hostConfig: IHostConfiguration | undefined;
				try {
					if (res.statusCode === 200) {
						const scopes = res.headers['x-oauth-scopes'] as string;
						if (GitHubManager.validateScopes(scopes)) {
							this.hostConfiguration.username = username;
							this.hostConfiguration.token = token;
							hostConfig = this.hostConfiguration;
						}
					}
				} catch (e) {
					Logger.appendLine(`validate() error ${e}`);
				}
				resolve(hostConfig);
			});

			get.end();
			get.on('error', err => {
				resolve(undefined);
			});
		});
	}
}<|MERGE_RESOLUTION|>--- conflicted
+++ resolved
@@ -104,13 +104,8 @@
 export class GitHubManager {
 	private servers: Map<string, boolean>;
 
-<<<<<<< HEAD
-	private static GitHubScopesTable: { [key: string] : string[] } = {
+	private static GitHubScopesTable: { [key: string]: string[] } = {
 		repo: ['repo:status', 'repo_deployment', 'public_repo', 'repo:invite'],
-=======
-	private static GitHubScopesTable: { [key: string]: string[] } = {
-		'repo': ['repo:status', 'repo_deployment', 'public_repo', 'repo:invite'],
->>>>>>> 69127a98
 		'admin:org': ['write:org', 'read:org'],
 		'admin:public_key': ['write:public_key', 'read:public_key'],
 		'admin:org_hook': [],
