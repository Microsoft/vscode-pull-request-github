--- conflicted
+++ resolved
@@ -265,11 +265,6 @@
 			continue;
 		}
 
-<<<<<<< HEAD
-		let originalFileExist = await repository.checkFileExistence(parentCommit, review.filename);
-=======
-		const gitChangeType = getGitChangeType(review.status);
-
 		let originalFileExist;
 		switch (gitChangeType) {
 			case GitChangeType.DELETE:
@@ -284,7 +279,6 @@
 				break;
 		}
 
->>>>>>> cd5f1dd0
 		let diffHunks = parsePatch(review.patch);
 		let isPartial = !originalFileExist && gitChangeType !== GitChangeType.ADD;
 		fileChanges.push(new InMemFileChange(parentCommit, gitChangeType, review.filename, review.previous_filename, review.patch, diffHunks, isPartial, review.blob_url));
