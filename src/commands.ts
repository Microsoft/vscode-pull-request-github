/*---------------------------------------------------------------------------------------------
 *  Copyright (c) Microsoft Corporation. All rights reserved.
 *  Licensed under the MIT License. See License.txt in the project root for license information.
 *--------------------------------------------------------------------------------------------*/
'use strict';

import * as vscode from 'vscode';
import * as pathLib from 'path';
import { ReviewManager } from './view/reviewManager';
import { PullRequestOverviewPanel } from './github/pullRequestOverview';
import { fromReviewUri, ReviewUriParams, asImageDataURI } from './common/uri';
import { GitFileChangeNode, InMemFileChangeNode } from './view/treeNodes/fileChangeNode';
import { CommitNode } from './view/treeNodes/commitNode';
import { PRNode } from './view/treeNodes/pullRequestNode';
import { PullRequest } from './github/interface';
import { formatError } from './common/utils';
import { GitChangeType } from './common/file';
import { getDiffLineByPosition, getZeroBased } from './common/diffPositionMapping';
import { DiffChangeType } from './common/diffHunk';
import { DescriptionNode } from './view/treeNodes/descriptionNode';
import { listHosts, deleteToken } from './authentication/keychain';
import { writeFile, unlink } from 'fs';
import Logger from './common/logger';
import { GitErrorCodes } from './api/api';
import { IComment } from './common/comment';
import { GHPRComment, TemporaryComment } from './github/prComment';
import { PullRequestManager } from './github/pullRequestManager';
import { PullRequestModel } from './github/pullRequestModel';
import { resolveCommentHandler, CommentReply } from './commentHandlerResolver';
import { ITelemetry } from './common/telemetry';

const _onDidUpdatePR = new vscode.EventEmitter<PullRequest | undefined>();
export const onDidUpdatePR: vscode.Event<PullRequest | undefined> = _onDidUpdatePR.event;

function ensurePR(prManager: PullRequestManager, pr?: PRNode | PullRequestModel): PullRequestModel {
	// If the command is called from the command palette, no arguments are passed.
	if (!pr) {
		if (!prManager.activePullRequest) {
			vscode.window.showErrorMessage('Unable to find current pull request.');
			throw new Error('Unable to find current pull request.');
		}

		return prManager.activePullRequest;
	} else {
		return pr instanceof PRNode ? pr.pullRequestModel : pr;
	}
}

export function registerCommands(context: vscode.ExtensionContext, prManager: PullRequestManager,
	reviewManager: ReviewManager, telemetry: ITelemetry) {
	context.subscriptions.push(vscode.commands.registerCommand('auth.signout', async () => {
		const selection = await vscode.window.showQuickPick(await listHosts(), { canPickMany: true, ignoreFocusOut: true });
		if (!selection) { return; }
		await Promise.all(selection.map(host => deleteToken(host)));
	}));

	context.subscriptions.push(vscode.commands.registerCommand('pr.openPullRequestInGitHub', (e: PRNode | DescriptionNode | PullRequestModel) => {
		if (!e) {
			if (prManager.activePullRequest) {
				vscode.commands.executeCommand('vscode.open', vscode.Uri.parse(prManager.activePullRequest.html_url));
			}
		} else if (e instanceof PRNode || e instanceof DescriptionNode) {
			vscode.commands.executeCommand('vscode.open', vscode.Uri.parse(e.pullRequestModel.html_url));
		} else {
			vscode.commands.executeCommand('vscode.open', vscode.Uri.parse(e.html_url));
		}

		/* __GDPR__
			"pr.openInGitHub" : {}
		*/
		telemetry.sendTelemetryEvent('pr.openInGitHub');
	}));

	context.subscriptions.push(vscode.commands.registerCommand('review.suggestDiff', async (e) => {
		try {
			if (!prManager.activePullRequest) {
				return;
			}

			const { indexChanges, workingTreeChanges } = prManager.repository.state;

			if (!indexChanges.length) {
				if (workingTreeChanges.length) {
					const stageAll = await vscode.window.showWarningMessage('There are no staged changes to suggest.\n\nWould you like to automatically stage all your of changes and suggest them?', { modal: true }, 'Yes');
					if (stageAll === 'Yes') {
						await vscode.commands.executeCommand('git.stageAll');
					} else {
						return;
					}
				} else {
					vscode.window.showInformationMessage('There are no changes to suggest.');
					return;
				}
			}

			const diff = await prManager.repository.diff(true);

			let suggestEditMessage = '';
			if (e && e.inputBox && e.inputBox.value) {
				suggestEditMessage = `${e.inputBox.value}\n`;
				e.inputBox.value = '';
			}

			const suggestEditText = `${suggestEditMessage}\`\`\`diff\n${diff}\n\`\`\``;
			await prManager.createIssueComment(prManager.activePullRequest, suggestEditText);

			// Reset HEAD and then apply reverse diff
			await vscode.commands.executeCommand('git.unstageAll');

			const tempFilePath = pathLib.join(prManager.repository.rootUri.path, '.git', `${prManager.activePullRequest.prNumber}.diff`);
			writeFile(tempFilePath, diff, {}, async (writeError) => {
				if (writeError) {
					throw writeError;
				}

				try {
					await prManager.repository.apply(tempFilePath, true);

					unlink(tempFilePath, (err) => {
						if (err) {
							throw err;
						}
					});
				} catch (err) {
					Logger.appendLine(`Applying patch failed: ${err}`);
					vscode.window.showErrorMessage(`Applying patch failed: ${formatError(err)}`);
				}
			});
		} catch (err) {
			Logger.appendLine(`Applying patch failed: ${err}`);
			vscode.window.showErrorMessage(`Applying patch failed: ${formatError(err)}`);
		}
	}));

	context.subscriptions.push(vscode.commands.registerCommand('pr.openFileInGitHub', (e: GitFileChangeNode) => {
		vscode.commands.executeCommand('vscode.open', vscode.Uri.parse(e.blobUrl!));
	}));

	context.subscriptions.push(vscode.commands.registerCommand('pr.copyCommitHash', (e: CommitNode) => {
		vscode.env.clipboard.writeText(e.sha);
	}));

<<<<<<< HEAD
	context.subscriptions.push(vscode.commands.registerCommand('pr.openDiffView', async (fileChangeNode: GitFileChangeNode | InMemFileChangeNode) => {
=======
	context.subscriptions.push(vscode.commands.registerCommand('pr.openOriginalFile', (e: GitFileChangeNode) => {
		vscode.commands.executeCommand('vscode.open', e.parentFilePath);
	}));

	context.subscriptions.push(vscode.commands.registerCommand('pr.openModifiedFile', (e: GitFileChangeNode) => {
		vscode.commands.executeCommand('vscode.open', e.filePath);
	}));

	context.subscriptions.push(vscode.commands.registerCommand('pr.openDiffView', (fileChangeNode: GitFileChangeNode | InMemFileChangeNode) => {
>>>>>>> 3edfd6fc
		const parentFilePath = fileChangeNode.parentFilePath;
		const filePath = fileChangeNode.filePath;
		const fileName = fileChangeNode.fileName;
		const isPartial = fileChangeNode.isPartial;
		const opts = fileChangeNode.opts;

		fileChangeNode.reveal(fileChangeNode, { select: true });

		if (isPartial) {
			vscode.window.showInformationMessage('Your local repository is not up to date so only partial content is being displayed');
		}

		// if this is an image, encode it as a base64 data URI
		const imageDataURI = await asImageDataURI(parentFilePath, prManager.repository);

		vscode.commands.executeCommand('vscode.diff', imageDataURI || parentFilePath, filePath, fileName, opts);
	}));

	context.subscriptions.push(vscode.commands.registerCommand('pr.openDiffGitHub', (uri: string) => {
		vscode.window
			.showWarningMessage('This file is either too large, of an unsupported type, or has only been renamed. Would you like to view it on GitHub?', 'Open in GitHub')
			.then(result => {
				if (result === 'Open in GitHub') {
					vscode.commands.executeCommand('vscode.open', uri);
				}
			});
	}));

	context.subscriptions.push(vscode.commands.registerCommand('pr.deleteLocalBranch', async (e: PRNode) => {
		const pullRequestModel = ensurePR(prManager, e);
		const DELETE_BRANCH_FORCE = 'delete branch (even if not merged)';
		let error = null;

		try {
			await prManager.deleteLocalPullRequest(pullRequestModel);
		} catch (e) {
			if (e.gitErrorCode === GitErrorCodes.BranchNotFullyMerged) {
				const action = await vscode.window.showErrorMessage(`The branch '${pullRequestModel.localBranchName}' is not fully merged, are you sure you want to delete it? `, DELETE_BRANCH_FORCE);

				if (action !== DELETE_BRANCH_FORCE) {
					return;
				}

				try {
					await prManager.deleteLocalPullRequest(pullRequestModel, true);
				} catch (e) {
					error = e;
				}
			} else {
				error = e;
			}
		}

		if (error) {
			/* __GDPR__
				"pr.deleteLocalPullRequest.failure" : {
					"message" : { "classification": "CallstackOrException", "purpose": "PerformanceAndHealth" }
				}
			*/
			telemetry.sendTelemetryEvent('pr.deleteLocalPullRequest.failure', {
				message: error
			});
			await vscode.window.showErrorMessage(`Deleting local pull request branch failed: ${error}`);
		} else {
			/* __GDPR__
				"pr.deleteLocalPullRequest.success" : {}
			*/
			telemetry.sendTelemetryEvent('pr.deleteLocalPullRequest.success');
			// fire and forget
			vscode.commands.executeCommand('pr.refreshList');
		}
	}));

	context.subscriptions.push(vscode.commands.registerCommand('pr.create', async () => {
		reviewManager.createPullRequest();
	}));

	context.subscriptions.push(vscode.commands.registerCommand('pr.createDraft', async () => {
		reviewManager.createPullRequest(true);
	}));

	context.subscriptions.push(vscode.commands.registerCommand('pr.pick', async (pr: PRNode | DescriptionNode | PullRequestModel) => {
		let pullRequestModel: PullRequestModel;

		if (pr instanceof PRNode || pr instanceof DescriptionNode) {
			pullRequestModel = pr.pullRequestModel;
		} else {
			pullRequestModel = pr;
		}

		const fromDescriptionPage = pr instanceof PullRequestModel;
		/* __GDPR__
			"pr.checkout" : {
				"fromDescriptionPage" : { "classification": "SystemMetaData", "purpose": "FeatureInsight" }
			}
		*/
		telemetry.sendTelemetryEvent('pr.checkout', { fromDescription: fromDescriptionPage.toString() });

		return vscode.window.withProgress({
			location: vscode.ProgressLocation.SourceControl,
			title: `Switching to Pull Request #${pullRequestModel.prNumber}`,
		}, async (progress, token) => {
			await reviewManager.switch(pullRequestModel);
		});
	}));

	context.subscriptions.push(vscode.commands.registerCommand('pr.merge', async (pr?: PRNode) => {
		const pullRequest = ensurePR(prManager, pr);
		return vscode.window.showWarningMessage(`Are you sure you want to merge this pull request on GitHub?`, { modal: true }, 'Yes').then(async value => {
			let newPR;
			if (value === 'Yes') {
				try {
					newPR = await prManager.mergePullRequest(pullRequest);
					return newPR;
				} catch (e) {
					vscode.window.showErrorMessage(`Unable to merge pull request. ${formatError(e)}`);
					return newPR;
				}
			}

		});
	}));

	context.subscriptions.push(vscode.commands.registerCommand('pr.readyForReview', async (pr?: PRNode) => {
		const pullRequest = ensurePR(prManager, pr);
		return vscode.window.showWarningMessage(`Are you sure you want to mark this pull request as ready to review on GitHub?`, { modal: true }, 'Yes').then(async value => {
			let isDraft;
			if (value === 'Yes') {
				try {
					isDraft = await prManager.setReadyForReview(pullRequest);
					vscode.commands.executeCommand('pr.refreshList');
					return isDraft;
				} catch (e) {
					vscode.window.showErrorMessage(`Unable to mark pull request as ready to review. ${formatError(e)}`);
					return isDraft;
				}
			}

		});
	}));

	context.subscriptions.push(vscode.commands.registerCommand('pr.close', async (pr?: PRNode, message?: string) => {
		const pullRequest = ensurePR(prManager, pr);
		return vscode.window.showWarningMessage(`Are you sure you want to close this pull request on GitHub? This will close the pull request without merging.`, 'Yes', 'No').then(async value => {
			if (value === 'Yes') {
				try {
					let newComment: IComment | undefined = undefined;
					if (message) {
						newComment = await prManager.createIssueComment(pullRequest, message);
					}

					const newPR = await prManager.closePullRequest(pullRequest);
					vscode.commands.executeCommand('pr.refreshList');
					_onDidUpdatePR.fire(newPR);
					return newComment;
				} catch (e) {
					vscode.window.showErrorMessage(`Unable to close pull request. ${formatError(e)}`);
					_onDidUpdatePR.fire();
				}
			}

			_onDidUpdatePR.fire();
		});
	}));

	context.subscriptions.push(vscode.commands.registerCommand('pr.approve', async (pr: PullRequestModel, message?: string) => {
		return await prManager.approvePullRequest(pr, message);
	}));

	context.subscriptions.push(vscode.commands.registerCommand('pr.requestChanges', async (pr: PullRequestModel, message?: string) => {
		return await prManager.requestChanges(pr, message);
	}));

	context.subscriptions.push(vscode.commands.registerCommand('pr.openDescription', async (descriptionNode: DescriptionNode) => {
		if (!descriptionNode) {
			// the command is triggerred from command palette or status bar, which means we are already in checkout mode.
			const rootNodes = await reviewManager.prFileChangesProvider.getChildren();
			descriptionNode = rootNodes[0] as DescriptionNode;
		}
		const pullRequest = ensurePR(prManager, descriptionNode.pullRequestModel);
		descriptionNode.reveal(descriptionNode, { select: true });
		// Create and show a new webview
		PullRequestOverviewPanel.createOrShow(context.extensionPath, prManager, pullRequest, descriptionNode);

		/* __GDPR__
			"pr.openDescription" : {}
		*/
		telemetry.sendTelemetryEvent('pr.openDescription');
	}));

	context.subscriptions.push(vscode.commands.registerCommand('pr.refreshDescription', async () => {
		if (PullRequestOverviewPanel.currentPanel) {
			PullRequestOverviewPanel.refresh();
		}
	}));

	context.subscriptions.push(vscode.commands.registerCommand('pr.openDescriptionToTheSide', async (descriptionNode: DescriptionNode) => {
		const pr = descriptionNode.pullRequestModel;
		const pullRequest = ensurePR(prManager, pr);
		descriptionNode.reveal(descriptionNode, { select: true });
		// Create and show a new webview
		PullRequestOverviewPanel.createOrShow(context.extensionPath, prManager, pullRequest, descriptionNode, true);

		/* __GDPR__
			"pr.openDescriptionToTheSide" : {}
		*/
		telemetry.sendTelemetryEvent('pr.openDescriptionToTheSide');
	}));

	context.subscriptions.push(vscode.commands.registerCommand('pr.viewChanges', async (fileChange: GitFileChangeNode) => {
		if (fileChange.status === GitChangeType.DELETE || fileChange.status === GitChangeType.ADD) {
			// create an empty `review` uri without any path/commit info.
			const emptyFileUri = fileChange.parentFilePath.with({
				query: JSON.stringify({
					path: null,
					commit: null,
				})
			});

			return fileChange.status === GitChangeType.DELETE
				? vscode.commands.executeCommand('vscode.diff', fileChange.parentFilePath, emptyFileUri, `${fileChange.fileName}`, { preserveFocus: true })
				: vscode.commands.executeCommand('vscode.diff', emptyFileUri, fileChange.parentFilePath, `${fileChange.fileName}`, { preserveFocus: true });
		}

		// Show the file change in a diff view.
		const { path, ref, commit } = fromReviewUri(fileChange.filePath);
		const previousCommit = `${commit}^`;
		const query: ReviewUriParams = {
			path: path,
			ref: ref,
			commit: previousCommit,
			base: true,
			isOutdated: true
		};
		const previousFileUri = fileChange.filePath.with({ query: JSON.stringify(query) });

		const options: vscode.TextDocumentShowOptions = {
			preserveFocus: true
		};

		if (fileChange.comments && fileChange.comments.length) {
			const sortedOutdatedComments = fileChange.comments.filter(comment => comment.position === undefined).sort((a, b) => {
				return a.originalPosition! - b.originalPosition!;
			});

			if (sortedOutdatedComments.length) {
				const diffLine = getDiffLineByPosition(fileChange.diffHunks, sortedOutdatedComments[0].originalPosition!);

				if (diffLine) {
					const lineNumber = Math.max(getZeroBased(diffLine.type === DiffChangeType.Delete ? diffLine.oldLineNumber : diffLine.newLineNumber), 0);
					options.selection = new vscode.Range(lineNumber, 0, lineNumber, 0);
				}
			}
		}

		return vscode.commands.executeCommand('vscode.diff', previousFileUri, fileChange.filePath, `${fileChange.fileName} from ${(commit || '').substr(0, 8)}`, options);
	}));

	context.subscriptions.push(vscode.commands.registerCommand('pr.signin', async () => {
		await prManager.authenticate();
	}));

	context.subscriptions.push(vscode.commands.registerCommand('pr.deleteLocalBranchesNRemotes', async () => {
		await prManager.deleteLocalBranchesNRemotes();
	}));

	context.subscriptions.push(vscode.commands.registerCommand('pr.signinAndRefreshList', async () => {
		if (await prManager.authenticate()) {
			vscode.commands.executeCommand('pr.refreshList');
		}
	}));

	context.subscriptions.push(vscode.commands.registerCommand('pr.configureRemotes', async () => {
		const { name, publisher } = require('../package.json') as { name: string, publisher: string };
		const extensionId = `${publisher}.${name}`;

		return vscode.commands.executeCommand('workbench.action.openSettings', `@ext:${extensionId} remotes`);
	}));

	context.subscriptions.push(vscode.commands.registerCommand('pr.startReview', async (reply: CommentReply) => {
		/* __GDPR__
			"pr.startReview" : {}
		*/
		telemetry.sendTelemetryEvent('pr.startReview');
		const handler = resolveCommentHandler(reply.thread);

		if (handler) {
			handler.startReview(reply.thread, reply.text);
		}
	}));

	context.subscriptions.push(vscode.commands.registerCommand('pr.finishReview', async (reply: CommentReply) => {
		/* __GDPR__
			"pr.finishReview" : {}
		*/
		telemetry.sendTelemetryEvent('pr.finishReview');
		const handler = resolveCommentHandler(reply.thread);

		if (handler) {
			await handler.finishReview(reply.thread, reply.text);
		}
	}));

	context.subscriptions.push(vscode.commands.registerCommand('pr.deleteReview', async (reply: CommentReply) => {
		/* __GDPR__
			"pr.deleteReview" : {}
		*/
		telemetry.sendTelemetryEvent('pr.deleteReview');
		const shouldDelete = await vscode.window.showWarningMessage('Delete this review and all associated comments?', { modal: true }, 'Delete');
		if (shouldDelete) {
			const handler = resolveCommentHandler(reply.thread);

			if (handler) {
				await handler.deleteReview();
			}

			if (!reply.thread.comments.length) {
				reply.thread.dispose();
			}
		}
	}));

	context.subscriptions.push(vscode.commands.registerCommand('pr.createComment', async (reply: CommentReply) => {
		/* __GDPR__
			"pr.createComment" : {}
		*/
		telemetry.sendTelemetryEvent('pr.createComment');
		const handler = resolveCommentHandler(reply.thread);

		if (handler) {
			handler.createOrReplyComment(reply.thread, reply.text);
		}
	}));

	context.subscriptions.push(vscode.commands.registerCommand('pr.editComment', async (comment: GHPRComment | TemporaryComment) => {
		/* __GDPR__
			"pr.editComment" : {}
		*/
		telemetry.sendTelemetryEvent('pr.editComment');
		comment.startEdit();
	}));

	context.subscriptions.push(vscode.commands.registerCommand('pr.cancelEditComment', async (comment: GHPRComment | TemporaryComment) => {
		/* __GDPR__
			"pr.cancelEditComment" : {}
		*/
		telemetry.sendTelemetryEvent('pr.cancelEditComment');
		comment.cancelEdit();
	}));

	context.subscriptions.push(vscode.commands.registerCommand('pr.saveComment', async (comment: GHPRComment | TemporaryComment) => {
		/* __GDPR__
			"pr.saveComment" : {}
		*/
		telemetry.sendTelemetryEvent('pr.saveComment');
		const handler = resolveCommentHandler(comment.parent);

		if (handler) {
			await handler.editComment(comment.parent, comment);
		}
	}));

	context.subscriptions.push(vscode.commands.registerCommand('pr.deleteComment', async (comment: GHPRComment | TemporaryComment) => {
		/* __GDPR__
			"pr.deleteComment" : {}
		*/
		telemetry.sendTelemetryEvent('pr.deleteComment');

		const shouldDelete = await vscode.window.showWarningMessage('Delete comment?', { modal: true }, 'Delete');

		if (shouldDelete === 'Delete') {
			const handler = resolveCommentHandler(comment.parent);

			if (handler) {
				await handler.deleteComment(comment.parent, comment);
			}
		}
	}));
}<|MERGE_RESOLUTION|>--- conflicted
+++ resolved
@@ -140,19 +140,17 @@
 		vscode.env.clipboard.writeText(e.sha);
 	}));
 
-<<<<<<< HEAD
-	context.subscriptions.push(vscode.commands.registerCommand('pr.openDiffView', async (fileChangeNode: GitFileChangeNode | InMemFileChangeNode) => {
-=======
-	context.subscriptions.push(vscode.commands.registerCommand('pr.openOriginalFile', (e: GitFileChangeNode) => {
-		vscode.commands.executeCommand('vscode.open', e.parentFilePath);
+	context.subscriptions.push(vscode.commands.registerCommand('pr.openOriginalFile', async (e: GitFileChangeNode) => {
+		// if this is an image, encode it as a base64 data URI
+		const imageDataURI = await asImageDataURI(e.parentFilePath, prManager.repository);
+		vscode.commands.executeCommand('vscode.open', imageDataURI || e.parentFilePath);
 	}));
 
 	context.subscriptions.push(vscode.commands.registerCommand('pr.openModifiedFile', (e: GitFileChangeNode) => {
 		vscode.commands.executeCommand('vscode.open', e.filePath);
 	}));
 
-	context.subscriptions.push(vscode.commands.registerCommand('pr.openDiffView', (fileChangeNode: GitFileChangeNode | InMemFileChangeNode) => {
->>>>>>> 3edfd6fc
+	context.subscriptions.push(vscode.commands.registerCommand('pr.openDiffView', async (fileChangeNode: GitFileChangeNode | InMemFileChangeNode) => {
 		const parentFilePath = fileChangeNode.parentFilePath;
 		const filePath = fileChangeNode.filePath;
 		const fileName = fileChangeNode.fileName;
@@ -164,7 +162,6 @@
 		if (isPartial) {
 			vscode.window.showInformationMessage('Your local repository is not up to date so only partial content is being displayed');
 		}
-
 		// if this is an image, encode it as a base64 data URI
 		const imageDataURI = await asImageDataURI(parentFilePath, prManager.repository);
 
