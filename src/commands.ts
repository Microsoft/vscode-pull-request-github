/*---------------------------------------------------------------------------------------------
 *  Copyright (c) Microsoft Corporation. All rights reserved.
 *  Licensed under the MIT License. See License.txt in the project root for license information.
 *--------------------------------------------------------------------------------------------*/
'use strict';

import * as vscode from 'vscode';
import * as pathLib from 'path';
import * as Github from '@octokit/rest';
import { ReviewManager } from './view/reviewManager';
import { PullRequestOverviewPanel } from './github/pullRequestOverview';
import { fromReviewUri, ReviewUriParams } from './common/uri';
import { GitFileChangeNode, InMemFileChangeNode } from './view/treeNodes/fileChangeNode';
import { PRNode } from './view/treeNodes/pullRequestNode';
import { ITelemetry } from './github/interface';
import { formatError } from './common/utils';
import { GitChangeType } from './common/file';
import { getDiffLineByPosition, getZeroBased } from './common/diffPositionMapping';
import { DiffChangeType } from './common/diffHunk';
import { DescriptionNode } from './view/treeNodes/descriptionNode';
import { listHosts, deleteToken } from './authentication/keychain';
import { writeFile, unlink } from 'fs';
import Logger from './common/logger';
import { GitErrorCodes } from './typings/git';
import { PullRequestManager } from './github/pullRequestManager';
import { PullRequestModel } from './github/pullRequestModel';

const _onDidUpdatePR = new vscode.EventEmitter<Github.PullRequestsGetResponse>();
export const onDidUpdatePR: vscode.Event<Github.PullRequestsGetResponse> = _onDidUpdatePR.event;

function ensurePR(prManager: PullRequestManager, pr?: PRNode | PullRequestModel): PullRequestModel {
	// If the command is called from the command palette, no arguments are passed.
	if (!pr) {
		if (!prManager.activePullRequest) {
			vscode.window.showErrorMessage('Unable to find current pull request.');
			return;
		}

		return prManager.activePullRequest;
	} else {
		return pr instanceof PRNode ? pr.pullRequestModel : pr;
	}
}

export function registerCommands(context: vscode.ExtensionContext, prManager: PullRequestManager,
	reviewManager: ReviewManager, telemetry: ITelemetry) {
	context.subscriptions.push(vscode.commands.registerCommand('auth.signout', async () => {
		const selection = await vscode.window.showQuickPick(await listHosts(), { canPickMany: true });
		if (!selection) { return; }
		await Promise.all(selection.map(host => deleteToken(host)));
	}));

	context.subscriptions.push(vscode.commands.registerCommand('pr.openPullRequestInGitHub', (e: PRNode | PullRequestModel) => {
		if (!e) {
			if (prManager.activePullRequest) {
				vscode.commands.executeCommand('vscode.open', vscode.Uri.parse(prManager.activePullRequest.html_url));
			}
		} else if (e instanceof PRNode) {
			vscode.commands.executeCommand('vscode.open', vscode.Uri.parse(e.pullRequestModel.html_url));
		} else {
			vscode.commands.executeCommand('vscode.open', vscode.Uri.parse(e.html_url));
		}
		telemetry.on('pr.openInGitHub');
	}));

	context.subscriptions.push(vscode.commands.registerCommand('review.suggestDiff', async (e) => {
		try {
			const { indexChanges, workingTreeChanges } = prManager.repository.state;

			if (!indexChanges.length) {
				if (workingTreeChanges.length) {
					const stageAll = await vscode.window.showWarningMessage('There are no staged changes to suggest.\n\nWould you like to automatically stage all your of changes and suggest them?', { modal: true }, 'Yes');
					if (stageAll === 'Yes') {
						await vscode.commands.executeCommand('git.stageAll');
					} else {
						return;
					}
				} else {
					vscode.window.showInformationMessage('There are no changes to suggest.');
					return;
				}
			}

			const diff = await prManager.repository.diff(true);

			let suggestEditMessage = '';
			if (e && e.inputBox && e.inputBox.value) {
				suggestEditMessage = `${e.inputBox.value}\n`;
				e.inputBox.value = '';
			}

			const suggestEditText = `${suggestEditMessage}\`\`\`diff\n${diff}\n\`\`\``;
			await prManager.createIssueComment(prManager.activePullRequest, suggestEditText);

			// Reset HEAD and then apply reverse diff
			await vscode.commands.executeCommand('git.unstageAll');

			const tempFilePath = pathLib.resolve(vscode.workspace.rootPath, '.git', `${prManager.activePullRequest.prNumber}.diff`);
			writeFile(tempFilePath, diff, {}, async (writeError) => {
				if (writeError) {
					throw writeError;
				}

				try {
					await prManager.repository.apply(tempFilePath, true);

					unlink(tempFilePath, (err) => {
						if (err) {
							throw err;
						}
					});
				} catch (err) {
					Logger.appendLine(`Applying patch failed: ${err}`);
					vscode.window.showErrorMessage(`Applying patch failed: ${formatError(err)}`);
				}
			});
		} catch (err) {
			Logger.appendLine(`Applying patch failed: ${err}`);
			vscode.window.showErrorMessage(`Applying patch failed: ${formatError(err)}`);
		}
	}));

	context.subscriptions.push(vscode.commands.registerCommand('pr.openFileInGitHub', (e: GitFileChangeNode) => {
		vscode.commands.executeCommand('vscode.open', vscode.Uri.parse(e.blobUrl));
	}));

	context.subscriptions.push(vscode.commands.registerCommand('pr.openDiffView', (fileChangeNode: GitFileChangeNode | InMemFileChangeNode) => {
		const parentFilePath = fileChangeNode.parentFilePath;
		const filePath = fileChangeNode.filePath;
		const fileName = fileChangeNode.fileName;
		const isPartial = fileChangeNode.isPartial;
		const opts = fileChangeNode.opts;

		if (isPartial) {
			vscode.window.showInformationMessage('Your local repository is not up to date so only partial content is being displayed');
		}
		vscode.commands.executeCommand('vscode.diff', parentFilePath, filePath, fileName, opts);
	}));

	context.subscriptions.push(vscode.commands.registerCommand('pr.deleteLocalBranch', async (e: PRNode) => {
		const pullRequestModel = ensurePR(prManager, e);
		const DELETE_BRANCH_FORCE = 'delete branch (even if not merged)';
		let error = null;

		try {
			await prManager.deleteLocalPullRequest(pullRequestModel);
		} catch (e) {
			if (e.gitErrorCode === GitErrorCodes.BranchNotFullyMerged) {
				let action = await vscode.window.showErrorMessage(`The branch '${pullRequestModel.localBranchName}' is not fully merged, are you sure you want to delete it? `, DELETE_BRANCH_FORCE);

				if (action !== DELETE_BRANCH_FORCE) {
					return;
				}

				try {
					await prManager.deleteLocalPullRequest(pullRequestModel, true);
				} catch (e) {
					error = e;
				}
			} else {
				error = e;
			}
		}

		if (error) {
			await vscode.window.showErrorMessage(`Deleting local pull request branch failed: ${error}`);
		} else {
			// fire and forget
			vscode.commands.executeCommand('pr.refreshList');
		}
	}));

	context.subscriptions.push(vscode.commands.registerCommand('pr.create', async () => {
		reviewManager.createPullRequest();
	}));

	context.subscriptions.push(vscode.commands.registerCommand('pr.pick', async (pr: PRNode | DescriptionNode | PullRequestModel) => {
		let pullRequestModel: PullRequestModel;

		if (pr instanceof PRNode || pr instanceof DescriptionNode) {
			pullRequestModel = pr.pullRequestModel;
			telemetry.on('pr.checkout.context');
		} else {
			pullRequestModel = pr;
			telemetry.on('pr.checkout.description');
		}

		return vscode.window.withProgress({
			location: vscode.ProgressLocation.SourceControl,
			title: `Switching to Pull Request #${pullRequestModel.prNumber}`,
		}, async (progress, token) => {
			await reviewManager.switch(pullRequestModel);
		});
	}));

	context.subscriptions.push(vscode.commands.registerCommand('pr.merge', async (pr?: PRNode) => {
		const pullRequest = ensurePR(prManager, pr);
		return vscode.window.showWarningMessage(`Are you sure you want to merge this pull request on GitHub?`, { modal: true }, 'Yes').then(async value => {
			let newPR;
			if (value === 'Yes') {
				try {
					newPR = await prManager.mergePullRequest(pullRequest);
					vscode.commands.executeCommand('pr.refreshList');
					return newPR;
				} catch (e) {
					vscode.window.showErrorMessage(`Unable to merge pull request. ${formatError(e)}`);
					return newPR;
				}
			}

		});
	}));

	context.subscriptions.push(vscode.commands.registerCommand('pr.close', async (pr?: PRNode, message?: string) => {
		const pullRequest = ensurePR(prManager, pr);
		return vscode.window.showWarningMessage(`Are you sure you want to close this pull request on GitHub? This will close the pull request without merging.`, 'Yes', 'No').then(async value => {
			if (value === 'Yes') {
				try {
					let newComment: Github.IssuesCreateCommentResponse;
					if (message) {
						newComment = await prManager.createIssueComment(pullRequest, message);
					}

					let newPR = await prManager.closePullRequest(pullRequest);
					vscode.commands.executeCommand('pr.refreshList');
					_onDidUpdatePR.fire(newPR);
					return newComment;
				} catch (e) {
					vscode.window.showErrorMessage(`Unable to close pull request. ${formatError(e)}`);
					_onDidUpdatePR.fire(null);
				}
			}

			_onDidUpdatePR.fire(null);
		});
	}));

	context.subscriptions.push(vscode.commands.registerCommand('pr.approve', async (pr: PullRequestModel, message?: string) => {
		return await prManager.approvePullRequest(pr, message);
	}));

	context.subscriptions.push(vscode.commands.registerCommand('pr.requestChanges', async (pr: PullRequestModel, message?: string) => {
		return await prManager.requestChanges(pr, message);
	}));

<<<<<<< HEAD
	context.subscriptions.push(vscode.commands.registerCommand('pr.openDescription', async (pr: PullRequestModel) => {
		const pullRequest = ensurePR(prManager, pr);
=======
	context.subscriptions.push(vscode.commands.registerCommand('pr.openDescription', async (descriptionNode: DescriptionNode) => {
		if (!descriptionNode) {
			// the command is triggerred from command palette or status bar, which means we are already in checkout mode.
			let rootNodes = reviewManager.prFileChangesProvider.getChildren();
			descriptionNode = rootNodes[0];
		}
		const pullRequest = ensurePR(prManager, descriptionNode.pullRequestModel);
>>>>>>> e65a6092
		// Create and show a new webview
		PullRequestOverviewPanel.createOrShow(context.extensionPath, prManager, pullRequest, descriptionNode);
		telemetry.on('pr.openDescription');
	}));

	context.subscriptions.push(vscode.commands.registerCommand('pr.openDescriptionToTheSide', async (descriptionNode: DescriptionNode) => {
		let pr = descriptionNode.pullRequestModel;
		const pullRequest = ensurePR(prManager, pr);
		// Create and show a new webview
		PullRequestOverviewPanel.createOrShow(context.extensionPath, prManager, pullRequest, descriptionNode, true);
		telemetry.on('pr.openDescriptionToTheSide');
	}));

	context.subscriptions.push(vscode.commands.registerCommand('pr.viewChanges', async (fileChange: GitFileChangeNode) => {
		if (fileChange.status === GitChangeType.DELETE || fileChange.status === GitChangeType.ADD) {
			// create an empty `review` uri without any path/commit info.
			const emptyFileUri = fileChange.parentFilePath.with({
				query: JSON.stringify({
					path: null,
					commit: null,
				})
			});

			return fileChange.status === GitChangeType.DELETE
				? vscode.commands.executeCommand('vscode.diff', fileChange.parentFilePath, emptyFileUri, `${fileChange.fileName}`, { preserveFocus: true })
				: vscode.commands.executeCommand('vscode.diff',  emptyFileUri, fileChange.parentFilePath, `${fileChange.fileName}`, { preserveFocus: true });
		}

		// Show the file change in a diff view.
		let { path, ref, commit } = fromReviewUri(fileChange.filePath);
		let previousCommit = `${commit}^`;
		const query: ReviewUriParams = {
			path: path,
			ref: ref,
			commit: previousCommit,
			base: true,
			isOutdated: true
		};
		const previousFileUri = fileChange.filePath.with({ query: JSON.stringify(query) });

		const options: vscode.TextDocumentShowOptions = {
			preserveFocus: true
		};

		if (fileChange.comments && fileChange.comments.length) {
			const sortedOutdatedComments = fileChange.comments.filter(comment => comment.position === null).sort((a, b) => {
				return a.original_position - b.original_position;
			});

			if (sortedOutdatedComments.length) {
				const diffLine = getDiffLineByPosition(fileChange.diffHunks, sortedOutdatedComments[0].original_position);

				if (diffLine) {
					let lineNumber = Math.max(getZeroBased(diffLine.type === DiffChangeType.Delete ? diffLine.oldLineNumber : diffLine.newLineNumber), 0);
					options.selection = new vscode.Range(lineNumber, 0, lineNumber, 0);
				}
			}
		}

		return vscode.commands.executeCommand('vscode.diff', previousFileUri, fileChange.filePath, `${fileChange.fileName} from ${commit.substr(0, 8)}`, options);
	}));

	context.subscriptions.push(vscode.commands.registerCommand('pr.signin', async () => {
		await prManager.authenticate();
	}));

	context.subscriptions.push(vscode.commands.registerCommand('pr.signinAndRefreshList', async () => {
		if (await prManager.authenticate()) {
			vscode.commands.executeCommand('pr.refreshList');
		}
	}));
}<|MERGE_RESOLUTION|>--- conflicted
+++ resolved
@@ -243,10 +243,6 @@
 		return await prManager.requestChanges(pr, message);
 	}));
 
-<<<<<<< HEAD
-	context.subscriptions.push(vscode.commands.registerCommand('pr.openDescription', async (pr: PullRequestModel) => {
-		const pullRequest = ensurePR(prManager, pr);
-=======
 	context.subscriptions.push(vscode.commands.registerCommand('pr.openDescription', async (descriptionNode: DescriptionNode) => {
 		if (!descriptionNode) {
 			// the command is triggerred from command palette or status bar, which means we are already in checkout mode.
@@ -254,7 +250,6 @@
 			descriptionNode = rootNodes[0];
 		}
 		const pullRequest = ensurePR(prManager, descriptionNode.pullRequestModel);
->>>>>>> e65a6092
 		// Create and show a new webview
 		PullRequestOverviewPanel.createOrShow(context.extensionPath, prManager, pullRequest, descriptionNode);
 		telemetry.on('pr.openDescription');
