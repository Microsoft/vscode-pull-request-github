--- conflicted
+++ resolved
@@ -23,11 +23,6 @@
 	private _view: vscode.TreeView<TreeNode>;
 	private _reposManager: RepositoriesManager;
 	private _initialized: boolean = false;
-<<<<<<< HEAD
-	private _isVSO: boolean | undefined;
-=======
-	private _queries: IQueryInfo[];
->>>>>>> b1eff48b
 
 	get view(): vscode.TreeView<TreeNode> {
 		return this._view;
@@ -84,11 +79,7 @@
 
 	}
 
-<<<<<<< HEAD
-	async initialize(reposManager: RepositoriesManager) {
-=======
-	initialize(prManager: PullRequestManager) {
->>>>>>> b1eff48b
+	initialize(reposManager: RepositoriesManager) {
 		if (this._initialized) {
 			throw new Error('Tree has already been initialized!');
 		}
@@ -108,22 +99,9 @@
 		this.refresh();
 	}
 
-<<<<<<< HEAD
 	private async initializeCategories() {
 		this._disposables.push(vscode.workspace.onDidChangeConfiguration(async e => {
 			if (e.affectsConfiguration(`${SETTINGS_NAMESPACE}.${QUERIES_SETTING}`)) {
-=======
-	public updateQueries() {
-		this._queries = vscode.workspace.getConfiguration(SETTINGS_NAMESPACE, this._prManager.repository.rootUri).get<IQueryInfo[]>(QUERIES_SETTING) || [];
-	}
-
-	private initializeCategories() {
-		this.updateQueries();
-
-		this._disposables.push(vscode.workspace.onDidChangeConfiguration(async e => {
-			if (e.affectsConfiguration(`${SETTINGS_NAMESPACE}.${QUERIES_SETTING}`)) {
-				this.updateQueries();
->>>>>>> b1eff48b
 				this.refresh();
 			}
 		}));
@@ -177,10 +155,9 @@
 
 			let result: TreeNode[];
 			if (this._reposManager.folderManagers.length === 1) {
-				return WorkspaceFolderNode.getCategoryTreeNodes(this._reposManager.folderManagers[0], this._telemetry, await this.isVSO(), this._view);
+				return WorkspaceFolderNode.getCategoryTreeNodes(this._reposManager.folderManagers[0], this._telemetry, this._view);
 			} else {
-				const isVso = await this.isVSO();
-				result = this._reposManager.folderManagers.map(folderManager => new WorkspaceFolderNode(this._view, folderManager.repository.rootUri, folderManager, this._telemetry, isVso));
+				result = this._reposManager.folderManagers.map(folderManager => new WorkspaceFolderNode(this._view, folderManager.repository.rootUri, folderManager, this._telemetry));
 			}
 
 			this._childrenDisposables = result;
