/*---------------------------------------------------------------------------------------------
 *  Copyright (c) Microsoft Corporation. All rights reserved.
 *  Licensed under the MIT License. See License.txt in the project root for license information.
 *--------------------------------------------------------------------------------------------*/

import * as vscode from 'vscode';
import * as path from 'path';
import { parseDiff, getModifiedContentFromDiffHunk, DiffChangeType } from '../../common/diffHunk';
import { mapHeadLineToDiffHunkPosition, getZeroBased, getAbsolutePosition, getPositionInDiff } from '../../common/diffPositionMapping';
import { SlimFileChange, GitChangeType } from '../../common/file';
import Logger from '../../common/logger';
import { Resource } from '../../common/resources';
import { fromPRUri, toPRUri } from '../../common/uri';
import { groupBy, formatError } from '../../common/utils';
import { DescriptionNode } from './descriptionNode';
import { RemoteFileChangeNode, InMemFileChangeNode, GitFileChangeNode } from './fileChangeNode';
import { TreeNode } from './treeNode';
import { getInMemPRContentProvider } from '../inMemPRContentProvider';
import { Comment } from '../../common/comment';
import { getPRDocumentCommentProvider } from '../prDocumentCommentProvider';
import { PullRequestManager } from '../../github/pullRequestManager';
import { PullRequestModel } from '../../github/pullRequestModel';

export function providePRDocumentComments(
	document: vscode.TextDocument,
	prNumber: number,
	fileChanges: (RemoteFileChangeNode | InMemFileChangeNode | GitFileChangeNode)[],
	inDraftMode: boolean) {
	const params = fromPRUri(document.uri);

	if (params.prNumber !== prNumber) {
		return null;
	}

	const isBase = params.isBase;
	const fileChange = fileChanges.find(change => change.fileName === params.fileName);
	if (!fileChange) {
		return null;
	}

	if (fileChange instanceof RemoteFileChangeNode) {
		return null;
	}

	let commentingRanges: vscode.Range[] = [];
	// Partial file change indicates that the file content is only the diff, so the entire
	// document can be commented on.
	if (fileChange.isPartial) {
		commentingRanges.push(new vscode.Range(0, 0, document.lineCount, 0));
	} else {
		const diffHunks = fileChange.diffHunks;

		for (let i = 0; i < diffHunks.length; i++) {
			const diffHunk = diffHunks[i];
			let startingLine: number;
			let length: number;
			if (isBase) {
				startingLine = getZeroBased(diffHunk.oldLineNumber);
				length = getZeroBased(diffHunk.oldLength);
			} else {
				startingLine = getZeroBased(diffHunk.newLineNumber);
				length = getZeroBased(diffHunk.newLength);
			}

			commentingRanges.push(new vscode.Range(startingLine, 0, startingLine + length, 0));
		}
	}

	const matchingComments = fileChange.comments;
	if (!matchingComments || !matchingComments.length) {
		return {
			threads: [],
			commentingRanges,
			inDraftMode
		};
	}

	let sections = groupBy(matchingComments, comment => String(comment.position));
	let threads: vscode.CommentThread[] = [];

	for (let i in sections) {
		let comments = sections[i];

		const firstComment = comments[0];
		let commentAbsolutePosition = fileChange.isPartial
			? getPositionInDiff(firstComment, fileChange.diffHunks, isBase)
			: getAbsolutePosition(firstComment, fileChange.diffHunks, isBase);

		if (commentAbsolutePosition < 0) {
			continue;
		}

		const pos = new vscode.Position(getZeroBased(commentAbsolutePosition), 0);
		const range = new vscode.Range(pos, pos);

		threads.push({
			threadId: firstComment.id.toString(),
			resource: document.uri,
			range,
			comments: comments.map(comment => {
				return {
					commentId: comment.id.toString(),
					body: new vscode.MarkdownString(comment.body),
					userName: comment.user.login,
					gravatar: comment.user.avatar_url,
					canEdit: comment.canEdit,
					canDelete: comment.canDelete,
					isDraft: comment.isDraft
				};
			}),
			collapsibleState: vscode.CommentThreadCollapsibleState.Expanded,
		});
	}

	return {
		threads,
		commentingRanges,
		inDraftMode
	};
}

function commentsToCommentThreads(fileChange: InMemFileChangeNode, comments: Comment[], isBase: boolean) {
	let sections = groupBy(comments, comment => comment.position.toString());
	let threads: vscode.CommentThread[] = [];

	for (let i in sections) {
		let commentGroup = sections[i];

		const firstComment = commentGroup[0];
		let commentAbsolutePosition = fileChange.isPartial
			? getPositionInDiff(firstComment, fileChange.diffHunks, isBase)
			: getAbsolutePosition(firstComment, fileChange.diffHunks, isBase);

		if (commentAbsolutePosition < 0) {
			continue;
		}

		const pos = new vscode.Position(getZeroBased(commentAbsolutePosition), 0);
		const range = new vscode.Range(pos, pos);

		threads.push({
			threadId: firstComment.id.toString(),
			resource: isBase ? fileChange.parentFilePath : fileChange.filePath,
			range,
			comments: commentGroup.map(comment => {
				return {
					commentId: comment.id.toString(),
					body: new vscode.MarkdownString(comment.body),
					userName: comment.user.login,
					gravatar: comment.user.avatar_url,
					canEdit: comment.canEdit,
					canDelete: comment.canDelete,
					isDraft: comment.isDraft
				};
			}),
			collapsibleState: vscode.CommentThreadCollapsibleState.Expanded,
		});
	}

	return threads;
}

function getRemovedCommentThreads(oldCommentThreads: vscode.CommentThread[], newCommentThreads: vscode.CommentThread[]) {
	let removed: vscode.CommentThread[] = [];
	oldCommentThreads.forEach(thread => {
		// No current threads match old thread, it has been removed
		const matchingThreads = newCommentThreads.filter(newThread => newThread.threadId === thread.threadId);
		if (matchingThreads.length === 0) {
			removed.push(thread);
		}
	});

	return removed;
}

function getAddedOrUpdatedCommentThreads(oldCommentThreads: vscode.CommentThread[], newCommentThreads: vscode.CommentThread[]) {
	let added: vscode.CommentThread[] = [];
	let changed: vscode.CommentThread[] = [];

	function commentsEditedInThread(oldComments: vscode.Comment[], newComments: vscode.Comment[]): boolean {
		return oldComments.some(oldComment => {
			const matchingComment = newComments.filter(newComment => newComment.commentId === oldComment.commentId);
			if (matchingComment.length !== 1) {
				return true;
			}

			if (matchingComment[0].body.value !== oldComment.body.value) {
				return true;
			}

			return false;
		});
	}

	newCommentThreads.forEach(thread => {
		const matchingCommentThread = oldCommentThreads.filter(oldComment => oldComment.threadId === thread.threadId);

		// No old threads match this thread, it is new
		if (matchingCommentThread.length === 0) {
			added.push(thread);
			if (thread.resource.scheme === 'file') {
				thread.collapsibleState = vscode.CommentThreadCollapsibleState.Collapsed;
			}
		}

		// Check if comment has been updated
		matchingCommentThread.forEach(match => {
			if (match.comments.length !== thread.comments.length || commentsEditedInThread(matchingCommentThread[0].comments, thread.comments)) {
				changed.push(thread);
			}
		});
	});

	return [added, changed];
}

export class PRNode extends TreeNode {
	static ID = 'PRNode';
	private _fileChanges: (RemoteFileChangeNode | InMemFileChangeNode)[];
	private _documentCommentsProvider: vscode.Disposable;
	private _onDidChangeCommentThreads: vscode.EventEmitter<vscode.CommentThreadChangedEvent>;

	private _inMemPRContentProvider: vscode.Disposable;

	constructor(
<<<<<<< HEAD
		private _prManager: PullRequestManager,
		public pullRequestModel: PullRequestModel,
=======
		public parent: TreeNode | vscode.TreeView<TreeNode>,
		private _prManager: IPullRequestManager,
		public pullRequestModel: IPullRequestModel,
>>>>>>> e65a6092
		private _isLocal: boolean
	) {
		super();
		this._documentCommentsProvider = null;
		this._inMemPRContentProvider = null;
		this._onDidChangeCommentThreads = null;
	}

	async getChildren(): Promise<TreeNode[]> {
		Logger.debug(`Fetch children of PRNode #${this.pullRequestModel.prNumber}`, PRNode.ID);
		try {
			if (this.childrenDisposables && this.childrenDisposables.length) {
				this.childrenDisposables.forEach(dp => dp.dispose());
			}

			const comments = await this._prManager.getPullRequestComments(this.pullRequestModel);
			const data = await this._prManager.getPullRequestFileChangesInfo(this.pullRequestModel);
			const mergeBase = this.pullRequestModel.mergeBase;
			const rawChanges = await parseDiff(data, this._prManager.repository, mergeBase);
			let fileChanges = rawChanges.map(change => {
				if (change instanceof SlimFileChange) {
					return new RemoteFileChangeNode(
						this,
						this.pullRequestModel,
						change.status,
						change.fileName,
						change.blobUrl
					);
				}

				const headCommit = this.pullRequestModel.head.sha;
				let changedItem = new InMemFileChangeNode(
					this,
					this.pullRequestModel,
					change.status,
					change.fileName,
					change.previousFileName,
					change.blobUrl,
					toPRUri(vscode.Uri.file(change.fileName), this.pullRequestModel, change.baseCommit, headCommit, change.fileName, false, change.status),
					toPRUri(vscode.Uri.file(change.fileName), this.pullRequestModel, change.baseCommit, headCommit, change.fileName, true, change.status),
					change.isPartial,
					change.patch,
					change.diffHunks,
					comments.filter(comment => comment.path === change.fileName && comment.position !== null),
				);

				return changedItem;
			});

			if (!this._inMemPRContentProvider) {
				this._inMemPRContentProvider = getInMemPRContentProvider().registerTextDocumentContentProvider(this.pullRequestModel.prNumber, this.provideDocumentContent.bind(this));
			}

			// The review manager will register a document comment's provider, so the node does not need to
			if (!this.pullRequestModel.equals(this._prManager.activePullRequest)) {
				if (this._documentCommentsProvider) {
					// diff comments
					await this.updateComments(comments, fileChanges);
					this._fileChanges = fileChanges;
				} else {
					this._fileChanges = fileChanges;
					this._onDidChangeCommentThreads = new vscode.EventEmitter<vscode.CommentThreadChangedEvent>();
					this._documentCommentsProvider = getPRDocumentCommentProvider().registerDocumentCommentProvider(this.pullRequestModel, {
						onDidChangeCommentThreads: this._onDidChangeCommentThreads.event,
						provideDocumentComments: this.provideDocumentComments.bind(this),
						createNewCommentThread: this.createNewCommentThread.bind(this),
						replyToCommentThread: this.replyToCommentThread.bind(this),
						editComment: this.editComment.bind(this),
						deleteComment: this.deleteComment.bind(this)
					});
				}
			} else {
				this._fileChanges = fileChanges;
			}

			let result = [new DescriptionNode(this, 'Description', {
				light: Resource.icons.light.Description,
				dark: Resource.icons.dark.Description
			}, this.pullRequestModel), ...this._fileChanges];

			this.childrenDisposables = result;
			return result;
		} catch (e) {
			Logger.appendLine(e);
		}
	}

	async revealComment(comment: Comment) {
		let fileChange = this._fileChanges.find(fc => {
			if (fc.fileName !== comment.path) {
				return false;
			}

			if (fc.pullRequest.head.sha !== comment.commit_id) {
				return false;
			}

			return true;
		});

		if (fileChange) {
			await this.reveal(fileChange, { focus: true });
			if (fileChange instanceof InMemFileChangeNode) {
				let lineNumber = fileChange.getCommentPosition(comment);
				let [ parentFilePath, filePath, fileName, isPartial, opts ] = fileChange.command.arguments;
				if (!opts) {
					opts = {};
				}
				opts.selection = new vscode.Range(lineNumber, 0, lineNumber, 0);
				await vscode.commands.executeCommand(fileChange.command.command, parentFilePath, filePath, fileName, isPartial, opts);
			} else {
				await vscode.commands.executeCommand(fileChange.command.command, ...fileChange.command.arguments);
			}
		}
	}

	getTreeItem(): vscode.TreeItem {
		const currentBranchIsForThisPR = this.pullRequestModel.equals(this._prManager.activePullRequest);

		const {
			title,
			prNumber,
			author,
		} = this.pullRequestModel;

		const {
			login,
		} = author;

		const labelPrefix = (currentBranchIsForThisPR ? '✓ ' : '');
		const tooltipPrefix = (currentBranchIsForThisPR ? 'Current Branch * ' : '');
		const formattedPRNumber = prNumber.toString();
		const label = `${labelPrefix}${title}`;
		const tooltip = `${tooltipPrefix}${title} (#${formattedPRNumber}) by @${login}`;
		const description = `#${formattedPRNumber} by @${login}`;

		return {
			label,
			tooltip,
			description,
			collapsibleState: 1,
			contextValue: 'pullrequest' + (this._isLocal ? ':local' : '') + (currentBranchIsForThisPR ? ':active' : ':nonactive'),
			iconPath: this.pullRequestModel.userAvatarUri
		};
	}

	private async updateComments(comments: Comment[], fileChanges: (RemoteFileChangeNode | InMemFileChangeNode)[]): Promise<void> {
		let added: vscode.CommentThread[] = [];
		let removed: vscode.CommentThread[] = [];
		let changed: vscode.CommentThread[] = [];

		for (let i = 0; i < this._fileChanges.length; i++) {
			let oldFileChange = this._fileChanges[i];
			if (oldFileChange instanceof RemoteFileChangeNode) {
				continue;
			}
			let newFileChange;
			let newFileChanges = fileChanges.filter(fileChange => fileChange instanceof InMemFileChangeNode).filter(fileChange => fileChange.fileName === oldFileChange.fileName);
			if (newFileChanges && newFileChanges.length) {
				newFileChange = newFileChanges[0];
			} else {
				continue;
			}

			let oldLeftSideCommentThreads = commentsToCommentThreads(oldFileChange, oldFileChange.comments, true);
			let newLeftSideCommentThreads = commentsToCommentThreads(newFileChange, newFileChange.comments, true);

			removed.push(...getRemovedCommentThreads(oldLeftSideCommentThreads, newLeftSideCommentThreads));
			let leftSideAddedOrUpdated = getAddedOrUpdatedCommentThreads(oldLeftSideCommentThreads, newLeftSideCommentThreads);
			added.push(...leftSideAddedOrUpdated[0]);
			changed.push(...leftSideAddedOrUpdated[1]);

			let oldRightSideCommentThreads = commentsToCommentThreads(oldFileChange, oldFileChange.comments, false);
			let newRightSideCommentThreads = commentsToCommentThreads(newFileChange, newFileChange.comments, false);

			removed.push(...getRemovedCommentThreads(oldRightSideCommentThreads, newRightSideCommentThreads));
			let rightSideAddedOrUpdated = getAddedOrUpdatedCommentThreads(oldRightSideCommentThreads, newRightSideCommentThreads);
			added.push(...rightSideAddedOrUpdated[0]);
			changed.push(...rightSideAddedOrUpdated[1]);
		}

		if (added.length || removed.length || changed.length) {
			this._onDidChangeCommentThreads.fire({
				added: added,
				removed: removed,
				changed: changed,
				inDraftMode: await this._prManager.inDraftMode(this.pullRequestModel)
			});
			// this._onDidChangeDecorations.fire();
		}

		return Promise.resolve(null);
	}

	private async provideDocumentContent(uri: vscode.Uri): Promise<string> {
		let params = fromPRUri(uri);
		let fileChanges = this._fileChanges.filter(contentChange => (contentChange instanceof InMemFileChangeNode) && contentChange.fileName === params.fileName);
		if (fileChanges.length) {
			let fileChange = fileChanges[0] as InMemFileChangeNode;
			let readContentFromDiffHunk = fileChange.isPartial || fileChange.status === GitChangeType.ADD || fileChange.status === GitChangeType.DELETE;

			if (readContentFromDiffHunk) {
				if (params.isBase) {
					// left
					let left = [];
					for (let i = 0; i < fileChange.diffHunks.length; i++) {
						for (let j = 0; j < fileChange.diffHunks[i].diffLines.length; j++) {
							let diffLine = fileChange.diffHunks[i].diffLines[j];
							if (diffLine.type === DiffChangeType.Add) {
								// nothing
							} else if (diffLine.type === DiffChangeType.Delete) {
								left.push(diffLine.text);
							} else if (diffLine.type === DiffChangeType.Control) {
								// nothing
							} else {
								left.push(diffLine.text);
							}
						}
					}

					return left.join('\n');
				} else {
					let right = [];
					for (let i = 0; i < fileChange.diffHunks.length; i++) {
						for (let j = 0; j < fileChange.diffHunks[i].diffLines.length; j++) {
							let diffLine = fileChange.diffHunks[i].diffLines[j];
							if (diffLine.type === DiffChangeType.Add) {
								right.push(diffLine.text);
							} else if (diffLine.type === DiffChangeType.Delete) {
								// nothing
							} else if (diffLine.type === DiffChangeType.Control) {
								// nothing
							} else {
								right.push(diffLine.text);
							}
						}
					}

					return right.join('\n');
				}
			} else {
				const originalFileName = fileChange.status === GitChangeType.RENAME ? fileChange.previousFileName : fileChange.fileName;
				const originalFilePath = path.join(this._prManager.repository.rootUri.fsPath, originalFileName);
				const originalContent = await this._prManager.repository.show(params.baseCommit, originalFilePath);

				if (params.isBase) {
					return originalContent;
				} else {
					return getModifiedContentFromDiffHunk(originalContent, fileChange.patch);
				}
			}
		}
		Logger.appendLine(`PR> can not find content for document ${uri.toString()}`);
		return '';
	}

	private findMatchingFileNode(uri: vscode.Uri): InMemFileChangeNode {
		const params = fromPRUri(uri);
		const fileChange = this._fileChanges.find(change => change.fileName === params.fileName);

		if (!fileChange) {
			throw new Error('No matching file found');
		}

		if (fileChange instanceof RemoteFileChangeNode) {
			throw new Error('Comments not supported on remote file changes');
		}

		return fileChange;
	}

	private async createNewCommentThread(document: vscode.TextDocument, range: vscode.Range, text: string) {
		try {
			let uri = document.uri;
			let params = fromPRUri(uri);

			if (params.prNumber !== this.pullRequestModel.prNumber) {
				return null;
			}

			const fileChange = this.findMatchingFileNode(uri);

			let isBase = params && params.isBase;
			let position = mapHeadLineToDiffHunkPosition(fileChange.diffHunks, '', range.start.line + 1, isBase);

			if (position < 0) {
				throw new Error('Comment position cannot be negative');
			}

			// there is no thread Id, which means it's a new thread
			let rawComment = await this._prManager.createComment(this.pullRequestModel, text, params.fileName, position);
			let comment: vscode.Comment = {
				commentId: rawComment.id.toString(),
				body: new vscode.MarkdownString(rawComment.body),
				userName: rawComment.user.login,
				gravatar: rawComment.user.avatar_url,
				canEdit: rawComment.canEdit,
				canDelete: rawComment.canDelete,
				isDraft: rawComment.isDraft
			};

			fileChange.comments.push(rawComment);

			let commentThread: vscode.CommentThread = {
				threadId: comment.commentId,
				resource: uri,
				range: range,
				comments: [comment]
			};

			return commentThread;
		} catch (e) {
			throw new Error(formatError(e));
		}
	}

	private async editComment(document: vscode.TextDocument, comment: vscode.Comment, text: string): Promise<void> {
		const fileChange = this.findMatchingFileNode(document.uri);
		const rawComment = await this._prManager.editReviewComment(this.pullRequestModel, comment.commentId, text);

		const index = fileChange.comments.findIndex(c => c.id.toString() === comment.commentId);
		if (index > -1) {
			fileChange.comments.splice(index, 1, rawComment);
		}
	}

	private async deleteComment(document: vscode.TextDocument, comment: vscode.Comment): Promise<void> {
		const fileChange = this.findMatchingFileNode(document.uri);

		await this._prManager.deleteReviewComment(this.pullRequestModel, comment.commentId);
		const index = fileChange.comments.findIndex(c => c.id.toString() === comment.commentId);
		if (index > -1) {
			fileChange.comments.splice(index, 1);
		}

		const inDraftMode = await this._prManager.inDraftMode(this.pullRequestModel);
		this._onDidChangeCommentThreads.fire({
			added: [],
			changed: [],
			removed: [],
			inDraftMode
		});
	}

	private async replyToCommentThread(document: vscode.TextDocument, _range: vscode.Range, thread: vscode.CommentThread, text: string) {
		try {
			const fileChange = this.findMatchingFileNode(document.uri);

			const commentFromThread = fileChange.comments.find(c => c.id.toString() === thread.threadId);
			if (!commentFromThread) {
				throw new Error('Unable to find thread to respond to.');
			}

			const rawComment = await this._prManager.createCommentReply(this.pullRequestModel, text, commentFromThread);
			thread.comments.push({
				commentId: rawComment.id.toString(),
				body: new vscode.MarkdownString(rawComment.body),
				userName: rawComment.user.login,
				gravatar: rawComment.user.avatar_url,
				canEdit: rawComment.canEdit,
				canDelete: rawComment.canDelete,
				isDraft: rawComment.isDraft
			});

			fileChange.comments.push(rawComment);

			return thread;
		} catch (e) {
			throw new Error(formatError(e));
		}
	}

	private async provideDocumentComments(document: vscode.TextDocument, _token: vscode.CancellationToken): Promise<vscode.CommentInfo> {
		if (document.uri.scheme === 'pr') {
			const inDraftMode = await this._prManager.inDraftMode(this.pullRequestModel);
			return providePRDocumentComments(document, this.pullRequestModel.prNumber, this._fileChanges, inDraftMode);
		}

		return null;
	}

	dispose(): void {
		super.dispose();

		if (this._documentCommentsProvider) {
			this._documentCommentsProvider.dispose();
		}

		if (this._inMemPRContentProvider) {
			this._inMemPRContentProvider.dispose();
		}
	}
}<|MERGE_RESOLUTION|>--- conflicted
+++ resolved
@@ -223,14 +223,9 @@
 	private _inMemPRContentProvider: vscode.Disposable;
 
 	constructor(
-<<<<<<< HEAD
+		public parent: TreeNode | vscode.TreeView<TreeNode>,
 		private _prManager: PullRequestManager,
 		public pullRequestModel: PullRequestModel,
-=======
-		public parent: TreeNode | vscode.TreeView<TreeNode>,
-		private _prManager: IPullRequestManager,
-		public pullRequestModel: IPullRequestModel,
->>>>>>> e65a6092
 		private _isLocal: boolean
 	) {
 		super();
