/*---------------------------------------------------------------------------------------------
 *  Copyright (c) Microsoft Corporation. All rights reserved.
 *  Licensed under the MIT License. See License.txt in the project root for license information.
 *--------------------------------------------------------------------------------------------*/

import * as vscode from 'vscode';
import * as path from 'path';
import { PullRequestsGetCommitsResponseItem } from '@octokit/rest';
import { TreeNode } from './treeNode';
import { GitFileChangeNode } from './fileChangeNode';
import { toReviewUri } from '../../common/uri';
import { getGitChangeType } from '../../common/diffHunk';
import { Comment } from '../../common/comment';
import { PullRequestManager } from '../../github/pullRequestManager';
import { PullRequestModel } from '../../github/pullRequestModel';

export class CommitNode extends TreeNode implements vscode.TreeItem {
	public label: string;
	public collapsibleState: vscode.TreeItemCollapsibleState;
	public iconPath: vscode.Uri | undefined;

	constructor(
<<<<<<< HEAD
		private readonly pullRequestManager: PullRequestManager,
		private readonly pullRequest: PullRequestModel,
=======
		public parent: TreeNode | vscode.TreeView<TreeNode>,
		private readonly pullRequestManager: IPullRequestManager,
		private readonly pullRequest: IPullRequestModel,
>>>>>>> e65a6092
		private readonly commit: PullRequestsGetCommitsResponseItem,
		private readonly comments: Comment[]
	) {
		super();
		this.label = commit.commit.message;
		this.collapsibleState = vscode.TreeItemCollapsibleState.Collapsed;

		let userIconUri: vscode.Uri | undefined;
		try {
			if (commit.author && commit.author.avatar_url) {
				userIconUri = vscode.Uri.parse(`${commit.author.avatar_url}&s=${64}`);
			}
		} catch (_) {
			// no-op
		}

		this.iconPath = userIconUri;
	}

	getTreeItem(): vscode.TreeItem {
		return this;
	}

	async getChildren(): Promise<TreeNode[]> {
		const fileChanges = await this.pullRequestManager.getCommitChangedFiles(this.pullRequest, this.commit);

		const fileChangeNodes = fileChanges.map(change => {
			const matchingComments = this.comments.filter(comment => comment.path === change.filename && comment.original_commit_id === this.commit.sha);
			const fileName = change.filename;
			const uri = vscode.Uri.parse(path.join(`commit~${this.commit.sha.substr(0, 8)}`, fileName));
			const fileChangeNode = new GitFileChangeNode(
				this,
				this.pullRequest,
				getGitChangeType(change.status),
				fileName,
				null,
				toReviewUri(uri, fileName, null, this.commit.sha, true, { base: false }),
				toReviewUri(uri, fileName, null, this.commit.sha, true, { base: true }),
				false,
				[],
				matchingComments,
				this.commit.sha
			);

			fileChangeNode.command = {
				title: 'View Changes',
				command: 'pr.viewChanges',
				arguments: [
					fileChangeNode
				]
			};

			return fileChangeNode;
		});

		return Promise.resolve(fileChangeNodes);
	}

}<|MERGE_RESOLUTION|>--- conflicted
+++ resolved
@@ -20,14 +20,9 @@
 	public iconPath: vscode.Uri | undefined;
 
 	constructor(
-<<<<<<< HEAD
+		public parent: TreeNode | vscode.TreeView<TreeNode>,
 		private readonly pullRequestManager: PullRequestManager,
 		private readonly pullRequest: PullRequestModel,
-=======
-		public parent: TreeNode | vscode.TreeView<TreeNode>,
-		private readonly pullRequestManager: IPullRequestManager,
-		private readonly pullRequest: IPullRequestModel,
->>>>>>> e65a6092
 		private readonly commit: PullRequestsGetCommitsResponseItem,
 		private readonly comments: Comment[]
 	) {
