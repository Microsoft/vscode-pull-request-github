/*---------------------------------------------------------------------------------------------
 *  Copyright (c) Microsoft Corporation. All rights reserved.
 *  Licensed under the MIT License. See License.txt in the project root for license information.
 *--------------------------------------------------------------------------------------------*/

import * as vscode from 'vscode';
import * as path from 'path';
import { DiffHunk, DiffChangeType } from '../../common/diffHunk';
import { GitChangeType } from '../../common/file';
import { TreeNode } from './treeNode';
import { Comment } from '../../common/comment';
import { getDiffLineByPosition, getZeroBased } from '../../common/diffPositionMapping';
import { toFileChangeNodeUri } from '../../common/uri';
import { PullRequestModel } from '../../github/pullRequestModel';

/**
 * File change node whose content can not be resolved locally and we direct users to GitHub.
 */
export class RemoteFileChangeNode extends TreeNode implements vscode.TreeItem {
	public label: string;
	public description: string;
	public iconPath?: string | vscode.Uri | { light: string | vscode.Uri; dark: string | vscode.Uri } | vscode.ThemeIcon;
	public command: vscode.Command;
	public resourceUri: vscode.Uri;

	constructor(
<<<<<<< HEAD
		public readonly pullRequest: PullRequestModel,
=======
		public readonly parent: TreeNode | vscode.TreeView<TreeNode>,
		public readonly pullRequest: IPullRequestModel,
>>>>>>> e65a6092
		public readonly status: GitChangeType,
		public readonly fileName: string,
		public readonly blobUrl: string
	) {
		super();
		this.label = path.basename(fileName);
		this.description = path.relative('.', path.dirname(fileName));
		this.iconPath = vscode.ThemeIcon.File;
		this.resourceUri = toFileChangeNodeUri(vscode.Uri.parse(this.blobUrl), false, status);

		this.command = {
			title: 'show remote file',
			command: 'vscode.open',
			arguments: [
				vscode.Uri.parse(this.blobUrl)
			]
		};
	}

	getTreeItem(): vscode.TreeItem {
		return this;
	}
}

/**
 * File change node whose content is stored in memory and resolved when being revealed.
 */
export class InMemFileChangeNode extends TreeNode implements vscode.TreeItem {
	public label: string;
	public description: string;
	public iconPath?: string | vscode.Uri | { light: string | vscode.Uri; dark: string | vscode.Uri } | vscode.ThemeIcon;
	public resourceUri: vscode.Uri;
	public parentSha: string;
	public contextValue: string;
	public command: vscode.Command;
	public opts: vscode.TextDocumentShowOptions;

	constructor(
<<<<<<< HEAD
		public readonly pullRequest: PullRequestModel,
=======
		public readonly parent: TreeNode | vscode.TreeView<TreeNode>,
		public readonly pullRequest: IPullRequestModel,
>>>>>>> e65a6092
		public readonly status: GitChangeType,
		public readonly fileName: string,
		public readonly previousFileName: string | undefined,
		public readonly blobUrl: string,
		public readonly filePath: vscode.Uri,
		public readonly parentFilePath: vscode.Uri,
		public readonly isPartial: boolean,
		public readonly patch: string,
		public readonly diffHunks: DiffHunk[],

		public comments: Comment[] = [],
		public readonly sha?: string
	) {
		super();
		this.contextValue = 'filechange';
		this.label = path.basename(fileName);
		this.description = path.relative('.', path.dirname(fileName));
		this.iconPath = this.iconPath = vscode.ThemeIcon.File;
		this.resourceUri = toFileChangeNodeUri(this.filePath, comments.length > 0, status);

		this.opts = {
			preserveFocus: true
		};

		if (this.comments && this.comments.length) {
			let sortedActiveComments = this.comments.filter(comment => comment.position).sort((a, b) => {
				return a.position - b.position;
			});

			if (sortedActiveComments.length) {
				let comment = sortedActiveComments[0];
				let diffLine = getDiffLineByPosition(this.diffHunks, comment.position === null ? comment.original_position : comment.position);

				if (diffLine) {
					// If the diff is a deletion, the new line number is invalid so use the old line number. Ensure the line number is positive.
					let lineNumber = Math.max(getZeroBased(diffLine.type === DiffChangeType.Delete ? diffLine.oldLineNumber : diffLine.newLineNumber), 0);
					this.opts.selection = new vscode.Range(lineNumber, 0, lineNumber, 0);
				}
			}
		}

		this.command = {
			title: 'show diff',
			command: 'pr.openDiffView',
			arguments: [ this ]
		};
	}

	getCommentPosition(comment: Comment) {
		let diffLine = getDiffLineByPosition(this.diffHunks, comment.position === null ? comment.original_position : comment.position);

		if (diffLine) {
			// If the diff is a deletion, the new line number is invalid so use the old line number. Ensure the line number is positive.
			let lineNumber = Math.max(getZeroBased(diffLine.type === DiffChangeType.Delete ? diffLine.oldLineNumber : diffLine.newLineNumber), 0);
			return lineNumber;
		}

		return 0;
	}

	getTreeItem(): vscode.TreeItem {
		return this;
	}
}

/**
 * File change node whose content can be resolved by git commit sha.
 */
export class GitFileChangeNode extends TreeNode implements vscode.TreeItem {
	public label: string;
	public description: string;
	public iconPath?: string | vscode.Uri | { light: string | vscode.Uri; dark: string | vscode.Uri } | vscode.ThemeIcon;
	public resourceUri: vscode.Uri;
	public parentSha: string;
	public contextValue: string;
	public command: vscode.Command;
	public opts: vscode.TextDocumentShowOptions;

	constructor(
<<<<<<< HEAD
		public readonly pullRequest: PullRequestModel,
=======
		public readonly parent: TreeNode | vscode.TreeView<TreeNode>,
		public readonly pullRequest: IPullRequestModel,
>>>>>>> e65a6092
		public readonly status: GitChangeType,
		public readonly fileName: string,
		public readonly blobUrl: string,
		public readonly filePath: vscode.Uri,
		public readonly parentFilePath: vscode.Uri,
		public readonly isPartial: boolean,
		public readonly diffHunks: DiffHunk[],
		public comments: Comment[] = [],
		public readonly sha?: string,
	) {
		super();
		this.contextValue = `filechange:${GitChangeType[status]}`;
		this.label = path.basename(fileName);
		this.description = path.relative('.', path.dirname(fileName));
		this.iconPath = vscode.ThemeIcon.File;
		this.resourceUri = toFileChangeNodeUri(this.filePath, comments.length > 0, status);

		this.opts = {
			preserveFocus: true
		};

		if (this.comments && this.comments.length) {
			let sortedActiveComments = this.comments.filter(comment => comment.position).sort((a, b) => {
				return a.position - b.position;
			});

			if (sortedActiveComments.length) {
				let comment = sortedActiveComments[0];
				let diffLine = getDiffLineByPosition(this.diffHunks, comment.position === null ? comment.original_position : comment.position);

				if (diffLine) {
					// If the diff is a deletion, the new line number is invalid so use the old line number. Ensure the line number is positive.
					let lineNumber = Math.max(getZeroBased(diffLine.type === DiffChangeType.Delete ? diffLine.oldLineNumber : diffLine.newLineNumber), 0);
					this.opts.selection = new vscode.Range(lineNumber, 0, lineNumber, 0);
				}
			}
		}

		this.command = {
			title: 'open changed file',
			command: 'pr.openChangedFile',
			arguments: [this]
		};
	}

	getCommentPosition(comment: Comment) {
		let diffLine = getDiffLineByPosition(this.diffHunks, comment.position === null ? comment.original_position : comment.position);

		if (diffLine) {
			// If the diff is a deletion, the new line number is invalid so use the old line number. Ensure the line number is positive.
			let lineNumber = Math.max(getZeroBased(diffLine.type === DiffChangeType.Delete ? diffLine.oldLineNumber : diffLine.newLineNumber), 0);
			return lineNumber;
		}

		return 0;
	}

	getTreeItem(): vscode.TreeItem {
		return this;
	}
}

export function gitFileChangeNodeFilter(nodes: (GitFileChangeNode | RemoteFileChangeNode)[]): GitFileChangeNode[] {
	return nodes.filter(node => node instanceof GitFileChangeNode) as GitFileChangeNode[];
}<|MERGE_RESOLUTION|>--- conflicted
+++ resolved
@@ -24,12 +24,8 @@
 	public resourceUri: vscode.Uri;
 
 	constructor(
-<<<<<<< HEAD
+		public readonly parent: TreeNode | vscode.TreeView<TreeNode>,
 		public readonly pullRequest: PullRequestModel,
-=======
-		public readonly parent: TreeNode | vscode.TreeView<TreeNode>,
-		public readonly pullRequest: IPullRequestModel,
->>>>>>> e65a6092
 		public readonly status: GitChangeType,
 		public readonly fileName: string,
 		public readonly blobUrl: string
@@ -68,12 +64,8 @@
 	public opts: vscode.TextDocumentShowOptions;
 
 	constructor(
-<<<<<<< HEAD
+		public readonly parent: TreeNode | vscode.TreeView<TreeNode>,
 		public readonly pullRequest: PullRequestModel,
-=======
-		public readonly parent: TreeNode | vscode.TreeView<TreeNode>,
-		public readonly pullRequest: IPullRequestModel,
->>>>>>> e65a6092
 		public readonly status: GitChangeType,
 		public readonly fileName: string,
 		public readonly previousFileName: string | undefined,
@@ -153,12 +145,8 @@
 	public opts: vscode.TextDocumentShowOptions;
 
 	constructor(
-<<<<<<< HEAD
+		public readonly parent: TreeNode | vscode.TreeView<TreeNode>,
 		public readonly pullRequest: PullRequestModel,
-=======
-		public readonly parent: TreeNode | vscode.TreeView<TreeNode>,
-		public readonly pullRequest: IPullRequestModel,
->>>>>>> e65a6092
 		public readonly status: GitChangeType,
 		public readonly fileName: string,
 		public readonly blobUrl: string,
