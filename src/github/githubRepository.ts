--- conflicted
+++ resolved
@@ -1,464 +1,463 @@
-/*---------------------------------------------------------------------------------------------
- *  Copyright (c) Microsoft Corporation. All rights reserved.
- *  Licensed under the MIT License. See License.txt in the project root for license information.
- *--------------------------------------------------------------------------------------------*/
-
-import * as vscode from 'vscode';
-import * as Octokit from '@octokit/rest';
-import Logger from '../common/logger';
-import { Remote, parseRemote } from '../common/remote';
-import { PRType, IGitHubRepository, IAccount, MergeMethodsAvailability } from './interface';
-import { PullRequestModel } from './pullRequestModel';
-import { CredentialStore, GitHub } from './credentials';
-import { AuthenticationError } from '../common/authentication';
-import { QueryOptions, MutationOptions, ApolloQueryResult, NetworkStatus, FetchResult } from 'apollo-boost';
-import { PRDocumentCommentProvider } from '../view/prDocumentCommentProvider';
-import { convertRESTPullRequestToRawPullRequest, parseGraphQLPullRequest } from './utils';
-import { PullRequestResponse, MentionableUsersResponse } from './graphql';
-const queries = require('./queries.gql');
-import axois, { AxiosResponse } from 'axios';
-
-export const PULL_REQUEST_PAGE_SIZE = 20;
-
-const GRAPHQL_COMPONENT_ID = 'GraphQL';
-
-export interface PullRequestData {
-	pullRequests: PullRequestModel[];
-	hasMorePages: boolean;
-}
-
-export class GitHubRepository implements IGitHubRepository, vscode.Disposable {
-	static ID = 'GitHubRepository';
-	private _hub: GitHub | undefined;
-	private _initialized: boolean;
-	private _repositoryReturnsAvatar: boolean|null;
-	private _metadata: any;
-	private _toDispose: vscode.Disposable[] = [];
-	public commentsController?: vscode.CommentController;
-	public commentsProvider?: PRDocumentCommentProvider;
-
-	public get hub(): GitHub {
-		if (!this._hub) {
-			if (!this._initialized) {
-				throw new Error('Call ensure() before accessing this property.');
-			} else {
-				throw new AuthenticationError('Not authenticated.');
-			}
-		}
-		return this._hub;
-	}
-
-	public async ensureCommentsProvider(): Promise<void> {
-		try {
-			if (this.commentsProvider) {
-				return;
-			}
-
-			await this.ensure();
-			this.commentsController = vscode.comment.createCommentController(`github-pull-request-${this.remote.normalizedHost}`, `GitHub Pull Request for ${this.remote.normalizedHost}`);
-			this.commentsProvider = new PRDocumentCommentProvider(this.commentsController);
-			this._toDispose.push(this.commentsController);
-			this._toDispose.push(this.commentsProvider);
-		} catch (e) {
-			console.log(e);
-		}
-
-	}
-
-	dispose() {
-		this._toDispose.forEach(d => d.dispose());
-	}
-
-	public get octokit(): Octokit {
-		return this.hub && this.hub.octokit;
-	}
-
-	constructor(public remote: Remote, private readonly _credentialStore: CredentialStore) {
-		this._repositoryReturnsAvatar = remote.host.toLowerCase() === 'github.com' ? true : null;
-	}
-
-	get supportsGraphQl(): boolean {
-		return !!(this.hub && this.hub.graphql);
-	}
-
-	query = async <T>(query: QueryOptions): Promise<ApolloQueryResult<T>> => {
-		const gql = this.hub && this.hub.graphql;
-		if (!gql) {
-			Logger.debug(`Not available for query: ${query}`, GRAPHQL_COMPONENT_ID);
-			return {
-				data: null,
-				loading: false,
-				networkStatus: NetworkStatus.error,
-				stale: false
-			} as any;
-		}
-
-		Logger.debug(`Request: ${JSON.stringify(query, null, 2)}`, GRAPHQL_COMPONENT_ID);
-		const rsp = await gql.query<T>(query);
-		Logger.debug(`Response: ${JSON.stringify(rsp, null, 2)}`, GRAPHQL_COMPONENT_ID);
-		return rsp;
-	}
-
-	mutate = async <T>(mutation: MutationOptions): Promise<FetchResult<T>> => {
-		const gql = this.hub && this.hub.graphql;
-		if (!gql) {
-			Logger.debug(`Not available for query: ${mutation}`, GRAPHQL_COMPONENT_ID);
-			return {
-				data: null,
-				loading: false,
-				networkStatus: NetworkStatus.error,
-				stale: false
-			} as any;
-		}
-
-		Logger.debug(`Request: ${JSON.stringify(mutation, null, 2)}`, GRAPHQL_COMPONENT_ID);
-		const rsp = await gql.mutate<T>(mutation);
-		Logger.debug(`Response: ${JSON.stringify(rsp, null, 2)}`, GRAPHQL_COMPONENT_ID);
-		return rsp;
-	}
-
-	async getMetadata(): Promise<any> {
-		Logger.debug(`Fetch metadata - enter`, GitHubRepository.ID);
-		if (this._metadata) {
-			Logger.debug(`Fetch metadata ${this._metadata.owner.login}/${this._metadata.name} - done`, GitHubRepository.ID);
-			return this._metadata;
-		}
-		const { octokit, remote } = await this.ensure();
-		const result = await octokit.repos.get({
-			owner: remote.owner,
-			repo: remote.repositoryName
-		});
-		Logger.debug(`Fetch metadata ${remote.owner}/${remote.repositoryName} - done`, GitHubRepository.ID);
-		this._metadata = Object.assign(result.data, { currentUser: (octokit as any).currentUser });
-		return this._metadata;
-	}
-
-	async resolveRemote(): Promise<void> {
-		try {
-			const { clone_url } = await this.getMetadata();
-			this.remote = parseRemote(this.remote.remoteName, clone_url, this.remote.gitProtocol)!;
-		} catch (e) {
-			Logger.appendLine(`Unable to resolve remote: ${e}`);
-		}
-	}
-
-	async ensure(): Promise<GitHubRepository> {
-		this._initialized = true;
-
-		if (!await this._credentialStore.hasOctokit(this.remote)) {
-			this._hub = await this._credentialStore.loginWithConfirmation(this.remote);
-		} else {
-			this._hub = await this._credentialStore.getHub(this.remote);
-		}
-
-		return this;
-	}
-
-	async authenticate(): Promise<boolean> {
-		this._initialized = true;
-		if (!await this._credentialStore.hasOctokit(this.remote)) {
-			this._hub = await this._credentialStore.login(this.remote);
-		} else {
-			this._hub = this._credentialStore.getHub(this.remote);
-		}
-		return this.octokit !== undefined;
-	}
-
-	async getDefaultBranch(): Promise<string> {
-		try {
-			Logger.debug(`Fetch default branch - enter`, GitHubRepository.ID);
-			const { octokit, remote } = await this.ensure();
-			const { data } = await octokit.repos.get({
-				owner: remote.owner,
-				repo: remote.repositoryName
-			});
-			Logger.debug(`Fetch default branch - done`, GitHubRepository.ID);
-
-			return data.default_branch;
-		} catch (e) {
-			Logger.appendLine(`GitHubRepository> Fetching default branch failed: ${e}`);
-		}
-
-		return 'master';
-	}
-
-	async getMergeMethodsAvailability(): Promise<MergeMethodsAvailability> {
-		try {
-			Logger.debug(`Fetch available merge methods - enter`, GitHubRepository.ID);
-			const { octokit, remote } = await this.ensure();
-			const { data } = await octokit.repos.get({
-				owner: remote.owner,
-				repo: remote.repositoryName
-			});
-			Logger.debug(`Fetch available merge methods - done`, GitHubRepository.ID);
-
-			return {
-				merge: data.allow_merge_commit,
-				squash: data.allow_squash_merge,
-				rebase: data.allow_rebase_merge
-			};
-		} catch (e) {
-			Logger.appendLine(`GitHubRepository> Fetching available merge methods failed: ${e}`);
-		}
-
-		return {
-			merge: true,
-			squash: true,
-			rebase: true
-		};
-	}
-
-	async getPullRequests(prType: PRType, page?: number): Promise<PullRequestData | undefined> {
-		return await (prType === PRType.All ? this.getAllPullRequests(page) : this.getPullRequestsForCategory(prType, page));
-	}
-
-	public async ensureRepositoryReturnsAvatar(testAvatarUrl: string): Promise<boolean> {
-		if(this._repositoryReturnsAvatar === null) {
-			let response: AxiosResponse | null = null;
-
-			try {
-				response  = await axois({method: 'get', url: testAvatarUrl, maxRedirects: 0});
-			} catch (err) {
-				if(err && err instanceof Error) {
-					response = (<any> err).response as AxiosResponse;
-				}
-			}
-
-			if(response && response.status === 200) {
-				this._repositoryReturnsAvatar = true;
-			}
-
-			this._repositoryReturnsAvatar = false;
-		}
-
-		return this._repositoryReturnsAvatar;
-	}
-
-	private async getAllPullRequests(page?: number): Promise<PullRequestData | undefined> {
-		try {
-			Logger.debug(`Fetch all pull requests - enter`, GitHubRepository.ID);
-			const { octokit, remote } = await this.ensure();
-			const result = await octokit.pullRequests.getAll({
-				owner: remote.owner,
-				repo: remote.repositoryName,
-				per_page: PULL_REQUEST_PAGE_SIZE,
-				page: page || 1
-			});
-
-			const hasMorePages = !!result.headers.link && result.headers.link.indexOf('rel="next"') > -1;
-<<<<<<< HEAD
-
-			let repoReturnsAvatar: boolean = true;
-			if(result && result.data.length > 0) {
-				repoReturnsAvatar = await this.ensureRepositoryReturnsAvatar(result.data[0].user.avatar_url);
-=======
-			if (!result.data) {
-				// We really don't expect this to happen, but it seems to (see #574).
-				// Log a warning and return an empty set.
-				Logger.appendLine(`Warning: no result data for ${remote.owner}/${remote.repositoryName} Status: ${result.status}`);
-				return {
-					pullRequests: [],
-					hasMorePages: false,
-				};
->>>>>>> 04e1a76d
-			}
-
-			const pullRequests = result.data
-				.map(
-					pullRequest => {
-						if (!pullRequest.head.repo) {
-							Logger.appendLine(
-								'GitHubRepository> The remote branch for this PR was already deleted.'
-							);
-							return null;
-						}
-
-						const item = convertRESTPullRequestToRawPullRequest(pullRequest);
-
-						return new PullRequestModel(this, this.remote, item, repoReturnsAvatar);
-					}
-				)
-				.filter(item => item !== null) as PullRequestModel[];
-
-			Logger.debug(`Fetch all pull requests - done`, GitHubRepository.ID);
-			return {
-				pullRequests,
-				hasMorePages
-			};
-		} catch (e) {
-			Logger.appendLine(`Fetching all pull requests failed: ${e}`, GitHubRepository.ID);
-			if (e.code === 404) {
-				// not found
-				vscode.window.showWarningMessage(`Fetching pull requests for remote '${this.remote.remoteName}' failed, please check if the url ${this.remote.url} is valid.`);
-			} else {
-				throw e;
-			}
-		}
-	}
-
-	private async getPullRequestsForCategory(prType: PRType, page?: number): Promise<PullRequestData | undefined> {
-		try {
-			Logger.debug(`Fetch pull request catogory ${PRType[prType]} - enter`, GitHubRepository.ID);
-			const { octokit, remote } = await this.ensure();
-			const user = await octokit.users.get({});
-			// Search api will not try to resolve repo that redirects, so get full name first
-			const repo = await octokit.repos.get({ owner: this.remote.owner, repo: this.remote.repositoryName });
-			const { data, headers } = await octokit.search.issues({
-				q: this.getPRFetchQuery(repo.data.full_name, user.data.login, prType),
-				per_page: PULL_REQUEST_PAGE_SIZE,
-				page: page || 1
-			});
-			let promises: Promise<Octokit.Response<Octokit.PullRequestsGetResponse>>[] = [];
-			data.items.forEach((item: any /** unluckily Octokit.AnyResponse */) => {
-				promises.push(new Promise(async (resolve, reject) => {
-					let prData = await octokit.pullRequests.get({
-						owner: remote.owner,
-						repo: remote.repositoryName,
-						number: item.number
-					});
-					resolve(prData);
-				}));
-			});
-
-			const hasMorePages = !!headers.link && headers.link.indexOf('rel="next"') > -1;
-			const pullRequestResponses = await Promise.all(promises);
-
-			let repoReturnsAvatar = true;
-			if(pullRequestResponses && pullRequestResponses.length > 0) {
-				repoReturnsAvatar = await this.ensureRepositoryReturnsAvatar(pullRequestResponses[0].data.user.avatar_url);
-			}
-
-			const pullRequests = pullRequestResponses.map(response => {
-				if (!response.data.head.repo) {
-					Logger.appendLine('GitHubRepository> The remote branch for this PR was already deleted.');
-					return null;
-				}
-
-				const item = convertRESTPullRequestToRawPullRequest(response.data,);
-				return new PullRequestModel(this, this.remote, item, repoReturnsAvatar);
-			}).filter(item => item !== null) as PullRequestModel[];
-
-			Logger.debug(`Fetch pull request catogory ${PRType[prType]} - done`, GitHubRepository.ID);
-
-			return {
-				pullRequests,
-				hasMorePages
-			};
-		} catch (e) {
-			Logger.appendLine(`GitHubRepository> Fetching all pull requests failed: ${e}`);
-			if (e.code === 404) {
-				// not found
-				vscode.window.showWarningMessage(`Fetching pull requests for remote ${this.remote.remoteName}, please check if the url ${this.remote.url} is valid.`);
-			} else {
-				throw e;
-			}
-		}
-	}
-
-	async getPullRequest(id: number): Promise<PullRequestModel | undefined> {
-		try {
-			Logger.debug(`Fetch pull request ${id} - enter`, GitHubRepository.ID);
-			const { octokit, query, remote, supportsGraphQl } = await this.ensure();
-
-			if (supportsGraphQl) {
-				const { data } = await query<PullRequestResponse>({
-					query: queries.PullRequest,
-					variables: {
-						owner: remote.owner,
-						name: remote.repositoryName,
-						number: id
-					}
-				});
-				Logger.debug(`Fetch pull request ${id} - done`, GitHubRepository.ID);
-
-				const repoReturnsAvatar = await this.ensureRepositoryReturnsAvatar(data.repository.pullRequest.author.avatarUrl);
-
-				return new PullRequestModel(this, remote, parseGraphQLPullRequest(data), repoReturnsAvatar);
-			} else {
-				let { data } = await octokit.pullRequests.get({
-					owner: remote.owner,
-					repo: remote.repositoryName,
-					number: id
-				});
-				Logger.debug(`Fetch pull request ${id} - done`, GitHubRepository.ID);
-
-				const repoReturnsAvatar = await this.ensureRepositoryReturnsAvatar(data.user.avatar_url);
-
-				if (!data.head.repo) {
-					Logger.appendLine('The remote branch for this PR was already deleted.', GitHubRepository.ID);
-					return;
-				}
-
-				let item = convertRESTPullRequestToRawPullRequest(data);
-				return new PullRequestModel(this, remote, item, repoReturnsAvatar);
-			}
-		} catch (e) {
-			Logger.appendLine(`GithubRepository> Unable to fetch PR: ${e}`);
-			return;
-		}
-	}
-
-	async getMentionableUsers(): Promise<IAccount[]> {
-		Logger.debug(`Fetch mentionable users - enter`, GitHubRepository.ID);
-		const { query, supportsGraphQl, remote } = await this.ensure();
-
-		if (supportsGraphQl) {
-			let after = null;
-			let hasNextPage = false;
-			let ret: IAccount[] = [];
-
-			do {
-				try {
-					const result: { data: MentionableUsersResponse } = await query<MentionableUsersResponse>({
-						query: queries.GetMentionableUsers,
-						variables: {
-							owner: remote.owner,
-							name: remote.repositoryName,
-							first: 100,
-							after: after
-						}
-					});
-
-					ret.push(...result.data.repository.mentionableUsers.nodes.map((node: any) => {
-						return {
-							login: node.login,
-							avatarUrl: node.avatarUrl,
-							name: node.name,
-							email: node.email,
-							url: node.url
-						};
-					}));
-
-					hasNextPage = result.data.repository.mentionableUsers.pageInfo.hasNextPage;
-					after = result.data.repository.mentionableUsers.pageInfo.endCursor;
-				} catch (e) {
-					Logger.debug(`Unable to fetch mentionable users: ${e}`, GitHubRepository.ID);
-					return ret;
-				}
-			} while (hasNextPage);
-
-			return ret;
-		}
-
-		return [];
-	}
-
-	private getPRFetchQuery(repo: string, user: string, type: PRType) {
-		let filter = '';
-		switch (type) {
-			case PRType.RequestReview:
-				filter = `review-requested:${user}`;
-				break;
-			case PRType.AssignedToMe:
-				filter = `assignee:${user}`;
-				break;
-			case PRType.Mine:
-				filter = `author:${user}`;
-				break;
-			default:
-				break;
-		}
-
-		return `is:open ${filter} type:pr repo:${repo}`;
-	}
-}
+/*---------------------------------------------------------------------------------------------
+ *  Copyright (c) Microsoft Corporation. All rights reserved.
+ *  Licensed under the MIT License. See License.txt in the project root for license information.
+ *--------------------------------------------------------------------------------------------*/
+
+import * as vscode from 'vscode';
+import * as Octokit from '@octokit/rest';
+import Logger from '../common/logger';
+import { Remote, parseRemote } from '../common/remote';
+import { PRType, IGitHubRepository, IAccount, MergeMethodsAvailability } from './interface';
+import { PullRequestModel } from './pullRequestModel';
+import { CredentialStore, GitHub } from './credentials';
+import { AuthenticationError } from '../common/authentication';
+import { QueryOptions, MutationOptions, ApolloQueryResult, NetworkStatus, FetchResult } from 'apollo-boost';
+import { PRDocumentCommentProvider } from '../view/prDocumentCommentProvider';
+import { convertRESTPullRequestToRawPullRequest, parseGraphQLPullRequest } from './utils';
+import { PullRequestResponse, MentionableUsersResponse } from './graphql';
+const queries = require('./queries.gql');
+import axois, { AxiosResponse } from 'axios';
+
+export const PULL_REQUEST_PAGE_SIZE = 20;
+
+const GRAPHQL_COMPONENT_ID = 'GraphQL';
+
+export interface PullRequestData {
+	pullRequests: PullRequestModel[];
+	hasMorePages: boolean;
+}
+
+export class GitHubRepository implements IGitHubRepository, vscode.Disposable {
+	static ID = 'GitHubRepository';
+	private _hub: GitHub | undefined;
+	private _initialized: boolean;
+	private _repositoryReturnsAvatar: boolean|null;
+	private _metadata: any;
+	private _toDispose: vscode.Disposable[] = [];
+	public commentsController?: vscode.CommentController;
+	public commentsProvider?: PRDocumentCommentProvider;
+
+	public get hub(): GitHub {
+		if (!this._hub) {
+			if (!this._initialized) {
+				throw new Error('Call ensure() before accessing this property.');
+			} else {
+				throw new AuthenticationError('Not authenticated.');
+			}
+		}
+		return this._hub;
+	}
+
+	public async ensureCommentsProvider(): Promise<void> {
+		try {
+			if (this.commentsProvider) {
+				return;
+			}
+
+			await this.ensure();
+			this.commentsController = vscode.comment.createCommentController(`github-pull-request-${this.remote.normalizedHost}`, `GitHub Pull Request for ${this.remote.normalizedHost}`);
+			this.commentsProvider = new PRDocumentCommentProvider(this.commentsController);
+			this._toDispose.push(this.commentsController);
+			this._toDispose.push(this.commentsProvider);
+		} catch (e) {
+			console.log(e);
+		}
+
+	}
+
+	dispose() {
+		this._toDispose.forEach(d => d.dispose());
+	}
+
+	public get octokit(): Octokit {
+		return this.hub && this.hub.octokit;
+	}
+
+	constructor(public remote: Remote, private readonly _credentialStore: CredentialStore) {
+		this._repositoryReturnsAvatar = remote.host.toLowerCase() === 'github.com' ? true : null;
+	}
+
+	get supportsGraphQl(): boolean {
+		return !!(this.hub && this.hub.graphql);
+	}
+
+	query = async <T>(query: QueryOptions): Promise<ApolloQueryResult<T>> => {
+		const gql = this.hub && this.hub.graphql;
+		if (!gql) {
+			Logger.debug(`Not available for query: ${query}`, GRAPHQL_COMPONENT_ID);
+			return {
+				data: null,
+				loading: false,
+				networkStatus: NetworkStatus.error,
+				stale: false
+			} as any;
+		}
+
+		Logger.debug(`Request: ${JSON.stringify(query, null, 2)}`, GRAPHQL_COMPONENT_ID);
+		const rsp = await gql.query<T>(query);
+		Logger.debug(`Response: ${JSON.stringify(rsp, null, 2)}`, GRAPHQL_COMPONENT_ID);
+		return rsp;
+	}
+
+	mutate = async <T>(mutation: MutationOptions): Promise<FetchResult<T>> => {
+		const gql = this.hub && this.hub.graphql;
+		if (!gql) {
+			Logger.debug(`Not available for query: ${mutation}`, GRAPHQL_COMPONENT_ID);
+			return {
+				data: null,
+				loading: false,
+				networkStatus: NetworkStatus.error,
+				stale: false
+			} as any;
+		}
+
+		Logger.debug(`Request: ${JSON.stringify(mutation, null, 2)}`, GRAPHQL_COMPONENT_ID);
+		const rsp = await gql.mutate<T>(mutation);
+		Logger.debug(`Response: ${JSON.stringify(rsp, null, 2)}`, GRAPHQL_COMPONENT_ID);
+		return rsp;
+	}
+
+	async getMetadata(): Promise<any> {
+		Logger.debug(`Fetch metadata - enter`, GitHubRepository.ID);
+		if (this._metadata) {
+			Logger.debug(`Fetch metadata ${this._metadata.owner.login}/${this._metadata.name} - done`, GitHubRepository.ID);
+			return this._metadata;
+		}
+		const { octokit, remote } = await this.ensure();
+		const result = await octokit.repos.get({
+			owner: remote.owner,
+			repo: remote.repositoryName
+		});
+		Logger.debug(`Fetch metadata ${remote.owner}/${remote.repositoryName} - done`, GitHubRepository.ID);
+		this._metadata = Object.assign(result.data, { currentUser: (octokit as any).currentUser });
+		return this._metadata;
+	}
+
+	async resolveRemote(): Promise<void> {
+		try {
+			const { clone_url } = await this.getMetadata();
+			this.remote = parseRemote(this.remote.remoteName, clone_url, this.remote.gitProtocol)!;
+		} catch (e) {
+			Logger.appendLine(`Unable to resolve remote: ${e}`);
+		}
+	}
+
+	async ensure(): Promise<GitHubRepository> {
+		this._initialized = true;
+
+		if (!await this._credentialStore.hasOctokit(this.remote)) {
+			this._hub = await this._credentialStore.loginWithConfirmation(this.remote);
+		} else {
+			this._hub = await this._credentialStore.getHub(this.remote);
+		}
+
+		return this;
+	}
+
+	async authenticate(): Promise<boolean> {
+		this._initialized = true;
+		if (!await this._credentialStore.hasOctokit(this.remote)) {
+			this._hub = await this._credentialStore.login(this.remote);
+		} else {
+			this._hub = this._credentialStore.getHub(this.remote);
+		}
+		return this.octokit !== undefined;
+	}
+
+	async getDefaultBranch(): Promise<string> {
+		try {
+			Logger.debug(`Fetch default branch - enter`, GitHubRepository.ID);
+			const { octokit, remote } = await this.ensure();
+			const { data } = await octokit.repos.get({
+				owner: remote.owner,
+				repo: remote.repositoryName
+			});
+			Logger.debug(`Fetch default branch - done`, GitHubRepository.ID);
+
+			return data.default_branch;
+		} catch (e) {
+			Logger.appendLine(`GitHubRepository> Fetching default branch failed: ${e}`);
+		}
+
+		return 'master';
+	}
+
+	async getMergeMethodsAvailability(): Promise<MergeMethodsAvailability> {
+		try {
+			Logger.debug(`Fetch available merge methods - enter`, GitHubRepository.ID);
+			const { octokit, remote } = await this.ensure();
+			const { data } = await octokit.repos.get({
+				owner: remote.owner,
+				repo: remote.repositoryName
+			});
+			Logger.debug(`Fetch available merge methods - done`, GitHubRepository.ID);
+
+			return {
+				merge: data.allow_merge_commit,
+				squash: data.allow_squash_merge,
+				rebase: data.allow_rebase_merge
+			};
+		} catch (e) {
+			Logger.appendLine(`GitHubRepository> Fetching available merge methods failed: ${e}`);
+		}
+
+		return {
+			merge: true,
+			squash: true,
+			rebase: true
+		};
+	}
+
+	async getPullRequests(prType: PRType, page?: number): Promise<PullRequestData | undefined> {
+		return await (prType === PRType.All ? this.getAllPullRequests(page) : this.getPullRequestsForCategory(prType, page));
+	}
+
+	public async ensureRepositoryReturnsAvatar(testAvatarUrl: string): Promise<boolean> {
+		if(this._repositoryReturnsAvatar === null) {
+			let response: AxiosResponse | null = null;
+
+			try {
+				response  = await axois({method: 'get', url: testAvatarUrl, maxRedirects: 0});
+			} catch (err) {
+				if(err && err instanceof Error) {
+					response = (<any> err).response as AxiosResponse;
+				}
+			}
+
+			if(response && response.status === 200) {
+				this._repositoryReturnsAvatar = true;
+			}
+
+			this._repositoryReturnsAvatar = false;
+		}
+
+		return this._repositoryReturnsAvatar;
+	}
+
+	private async getAllPullRequests(page?: number): Promise<PullRequestData | undefined> {
+		try {
+			Logger.debug(`Fetch all pull requests - enter`, GitHubRepository.ID);
+			const { octokit, remote } = await this.ensure();
+			const result = await octokit.pullRequests.getAll({
+				owner: remote.owner,
+				repo: remote.repositoryName,
+				per_page: PULL_REQUEST_PAGE_SIZE,
+				page: page || 1
+			});
+
+			const hasMorePages = !!result.headers.link && result.headers.link.indexOf('rel="next"') > -1;
+
+			let repoReturnsAvatar: boolean = true;
+			if (result && result.data.length > 0) {
+				repoReturnsAvatar = await this.ensureRepositoryReturnsAvatar(result.data[0].user.avatar_url);
+			}
+
+			if (!result.data) {
+				// We really don't expect this to happen, but it seems to (see #574).
+				// Log a warning and return an empty set.
+				Logger.appendLine(`Warning: no result data for ${remote.owner}/${remote.repositoryName} Status: ${result.status}`);
+				return {
+					pullRequests: [],
+					hasMorePages: false,
+				};
+			}
+
+			const pullRequests = result.data
+				.map(
+					pullRequest => {
+						if (!pullRequest.head.repo) {
+							Logger.appendLine(
+								'GitHubRepository> The remote branch for this PR was already deleted.'
+							);
+							return null;
+						}
+
+						const item = convertRESTPullRequestToRawPullRequest(pullRequest);
+
+						return new PullRequestModel(this, this.remote, item, repoReturnsAvatar);
+					}
+				)
+				.filter(item => item !== null) as PullRequestModel[];
+
+			Logger.debug(`Fetch all pull requests - done`, GitHubRepository.ID);
+			return {
+				pullRequests,
+				hasMorePages
+			};
+		} catch (e) {
+			Logger.appendLine(`Fetching all pull requests failed: ${e}`, GitHubRepository.ID);
+			if (e.code === 404) {
+				// not found
+				vscode.window.showWarningMessage(`Fetching pull requests for remote '${this.remote.remoteName}' failed, please check if the url ${this.remote.url} is valid.`);
+			} else {
+				throw e;
+			}
+		}
+	}
+
+	private async getPullRequestsForCategory(prType: PRType, page?: number): Promise<PullRequestData | undefined> {
+		try {
+			Logger.debug(`Fetch pull request catogory ${PRType[prType]} - enter`, GitHubRepository.ID);
+			const { octokit, remote } = await this.ensure();
+			const user = await octokit.users.get({});
+			// Search api will not try to resolve repo that redirects, so get full name first
+			const repo = await octokit.repos.get({ owner: this.remote.owner, repo: this.remote.repositoryName });
+			const { data, headers } = await octokit.search.issues({
+				q: this.getPRFetchQuery(repo.data.full_name, user.data.login, prType),
+				per_page: PULL_REQUEST_PAGE_SIZE,
+				page: page || 1
+			});
+			let promises: Promise<Octokit.Response<Octokit.PullRequestsGetResponse>>[] = [];
+			data.items.forEach((item: any /** unluckily Octokit.AnyResponse */) => {
+				promises.push(new Promise(async (resolve, reject) => {
+					let prData = await octokit.pullRequests.get({
+						owner: remote.owner,
+						repo: remote.repositoryName,
+						number: item.number
+					});
+					resolve(prData);
+				}));
+			});
+
+			const hasMorePages = !!headers.link && headers.link.indexOf('rel="next"') > -1;
+			const pullRequestResponses = await Promise.all(promises);
+
+			let repoReturnsAvatar = true;
+			if(pullRequestResponses && pullRequestResponses.length > 0) {
+				repoReturnsAvatar = await this.ensureRepositoryReturnsAvatar(pullRequestResponses[0].data.user.avatar_url);
+			}
+
+			const pullRequests = pullRequestResponses.map(response => {
+				if (!response.data.head.repo) {
+					Logger.appendLine('GitHubRepository> The remote branch for this PR was already deleted.');
+					return null;
+				}
+
+				const item = convertRESTPullRequestToRawPullRequest(response.data,);
+				return new PullRequestModel(this, this.remote, item, repoReturnsAvatar);
+			}).filter(item => item !== null) as PullRequestModel[];
+
+			Logger.debug(`Fetch pull request catogory ${PRType[prType]} - done`, GitHubRepository.ID);
+
+			return {
+				pullRequests,
+				hasMorePages
+			};
+		} catch (e) {
+			Logger.appendLine(`GitHubRepository> Fetching all pull requests failed: ${e}`);
+			if (e.code === 404) {
+				// not found
+				vscode.window.showWarningMessage(`Fetching pull requests for remote ${this.remote.remoteName}, please check if the url ${this.remote.url} is valid.`);
+			} else {
+				throw e;
+			}
+		}
+	}
+
+	async getPullRequest(id: number): Promise<PullRequestModel | undefined> {
+		try {
+			Logger.debug(`Fetch pull request ${id} - enter`, GitHubRepository.ID);
+			const { octokit, query, remote, supportsGraphQl } = await this.ensure();
+
+			if (supportsGraphQl) {
+				const { data } = await query<PullRequestResponse>({
+					query: queries.PullRequest,
+					variables: {
+						owner: remote.owner,
+						name: remote.repositoryName,
+						number: id
+					}
+				});
+				Logger.debug(`Fetch pull request ${id} - done`, GitHubRepository.ID);
+
+				const repoReturnsAvatar = await this.ensureRepositoryReturnsAvatar(data.repository.pullRequest.author.avatarUrl);
+
+				return new PullRequestModel(this, remote, parseGraphQLPullRequest(data), repoReturnsAvatar);
+			} else {
+				let { data } = await octokit.pullRequests.get({
+					owner: remote.owner,
+					repo: remote.repositoryName,
+					number: id
+				});
+				Logger.debug(`Fetch pull request ${id} - done`, GitHubRepository.ID);
+
+				const repoReturnsAvatar = await this.ensureRepositoryReturnsAvatar(data.user.avatar_url);
+
+				if (!data.head.repo) {
+					Logger.appendLine('The remote branch for this PR was already deleted.', GitHubRepository.ID);
+					return;
+				}
+
+				let item = convertRESTPullRequestToRawPullRequest(data);
+				return new PullRequestModel(this, remote, item, repoReturnsAvatar);
+			}
+		} catch (e) {
+			Logger.appendLine(`GithubRepository> Unable to fetch PR: ${e}`);
+			return;
+		}
+	}
+
+	async getMentionableUsers(): Promise<IAccount[]> {
+		Logger.debug(`Fetch mentionable users - enter`, GitHubRepository.ID);
+		const { query, supportsGraphQl, remote } = await this.ensure();
+
+		if (supportsGraphQl) {
+			let after = null;
+			let hasNextPage = false;
+			let ret: IAccount[] = [];
+
+			do {
+				try {
+					const result: { data: MentionableUsersResponse } = await query<MentionableUsersResponse>({
+						query: queries.GetMentionableUsers,
+						variables: {
+							owner: remote.owner,
+							name: remote.repositoryName,
+							first: 100,
+							after: after
+						}
+					});
+
+					ret.push(...result.data.repository.mentionableUsers.nodes.map((node: any) => {
+						return {
+							login: node.login,
+							avatarUrl: node.avatarUrl,
+							name: node.name,
+							email: node.email,
+							url: node.url
+						};
+					}));
+
+					hasNextPage = result.data.repository.mentionableUsers.pageInfo.hasNextPage;
+					after = result.data.repository.mentionableUsers.pageInfo.endCursor;
+				} catch (e) {
+					Logger.debug(`Unable to fetch mentionable users: ${e}`, GitHubRepository.ID);
+					return ret;
+				}
+			} while (hasNextPage);
+
+			return ret;
+		}
+
+		return [];
+	}
+
+	private getPRFetchQuery(repo: string, user: string, type: PRType) {
+		let filter = '';
+		switch (type) {
+			case PRType.RequestReview:
+				filter = `review-requested:${user}`;
+				break;
+			case PRType.AssignedToMe:
+				filter = `assignee:${user}`;
+				break;
+			case PRType.Mine:
+				filter = `author:${user}`;
+				break;
+			default:
+				break;
+		}
+
+		return `is:open ${filter} type:pr repo:${repo}`;
+	}
+}