/*---------------------------------------------------------------------------------------------
 *  Copyright (c) Microsoft Corporation. All rights reserved.
 *  Licensed under the MIT License. See License.txt in the project root for license information.
 *--------------------------------------------------------------------------------------------*/

import * as vscode from 'vscode';
import * as path from 'path';
import Octokit = require('@octokit/rest');
import { CredentialStore } from './credentials';
import { IComment } from '../common/comment';
import { Remote, parseRepositoryRemotes } from '../common/remote';
import { TimelineEvent, EventType, ReviewEvent as CommonReviewEvent, isReviewEvent, isCommitEvent } from '../common/timelineEvent';
<<<<<<< HEAD
import { GitHubRepository, PullRequestData } from './githubRepository';
import { IPullRequestsPagingOptions, PRType, ReviewEvent, IPullRequestEditData, PullRequest, IRawFileChange, IAccount, ILabel, MergeMethodsAvailability } from './interface';
=======
import { GitHubRepository } from './githubRepository';
import { IPullRequestsPagingOptions, PRType, ReviewEvent, IPullRequestEditData, PullRequest, IRawFileChange, IAccount, ILabel, RepoAccessAndMergeMethods } from './interface';
>>>>>>> 1f890177
import { PullRequestGitHelper, PullRequestMetadata } from './pullRequestGitHelper';
import { PullRequestModel, IResolvedPullRequestModel } from './pullRequestModel';
import { GitHubManager } from '../authentication/githubServer';
import { formatError, uniqBy, Predicate, groupBy } from '../common/utils';
import { Repository, RefType, UpstreamRef } from '../api/api';
import Logger from '../common/logger';
import { EXTENSION_ID } from '../constants';
import { fromPRUri } from '../common/uri';
import { convertRESTPullRequestToRawPullRequest, convertPullRequestsGetCommentsResponseItemToComment, convertIssuesCreateCommentResponseToComment, parseGraphQLTimelineEvents, convertRESTTimelineEvents, getRelatedUsersFromTimelineEvents, parseGraphQLComment, getReactionGroup, convertRESTUserToAccount, convertRESTReviewEvent, parseGraphQLReviewEvent } from './utils';
import { PendingReviewIdResponse, TimelineEventsResponse, PullRequestCommentsResponse, AddCommentResponse, SubmitReviewResponse, DeleteReviewResponse, EditCommentResponse, DeleteReactionResponse, AddReactionResponse, MarkPullRequestReadyForReviewResponse, PullRequestState } from './graphql';
import { ITelemetry } from '../common/telemetry';
import { ApiImpl } from '../api/api1';
const queries = require('./queries.gql');

interface PageInformation {
	pullRequestPage: number;
	hasMorePages: boolean | null;
}

interface RestErrorResult {
	errors: RestError[];
	message: string;
}

interface RestError {
	code: string;
	field: string;
	resource: string;
}

interface PullRequestsResponseResult {
	pullRequests: PullRequestModel[];
	hasMorePages: boolean;
	hasUnsearchedRepositories: boolean;
}

export class NoGitHubReposError extends Error {
	constructor(public repository: Repository) {
		super();
	}

	get message() {
		return `${this.repository.rootUri.toString()} has no GitHub remotes`;
	}
}

export class DetachedHeadError extends Error {
	constructor(public repository: Repository) {
		super();
	}

	get message() {
		return `${this.repository.rootUri.toString()} has a detached HEAD (create a branch first)`;
	}
}

export class BadUpstreamError extends Error {
	constructor(
		public branchName: string,
		public upstreamRef: UpstreamRef,
		public problem: string) {
		super();
	}

	get message() {
		const { upstreamRef: { remote, name }, branchName, problem } = this;
		return `The upstream ref ${remote}/${name} for branch ${branchName} ${problem}.`;
	}
}

export const SETTINGS_NAMESPACE = 'githubPullRequests';
export const REMOTES_SETTING = 'remotes';

interface NewCommentPosition {
	path: string;
	position: number;
}

interface ReplyCommentPosition {
	inReplyTo: string;
}

export enum PRManagerState {
	Initializing,
	NeedsAuthentication,
	RepositoriesLoaded
}

export interface PullRequestDefaults {
	owner: string;
	repo: string;
	base: string;
}

export class PullRequestManager implements vscode.Disposable {
	static ID = 'PullRequestManager';

	private _subs: vscode.Disposable[];
	private _activePullRequest?: PullRequestModel;
	private _githubRepositories: GitHubRepository[];
	private _allGitHubRemotes: Remote[] = [];
	private _mentionableUsers?: { [key: string]: IAccount[] };
	private _fetchMentionableUsersPromise?: Promise<{ [key: string]: IAccount[] }>;
	private _gitBlameCache: { [key: string]: string } = {};
	private _githubManager: GitHubManager;
	private _repositoryPageInformation: Map<string, PageInformation> = new Map<string, PageInformation>();

	private _onDidChangeActivePullRequest = new vscode.EventEmitter<void>();
	readonly onDidChangeActivePullRequest: vscode.Event<void> = this._onDidChangeActivePullRequest.event;

	private _onDidChangeState = new vscode.EventEmitter<void>();
	readonly onDidChangeState: vscode.Event<void> = this._onDidChangeState.event;

	private _state: PRManagerState = PRManagerState.Initializing;

	constructor(
		private _repository: Repository,
		private readonly _telemetry: ITelemetry,
		private _git: ApiImpl,
		private _credentialStore: CredentialStore = new CredentialStore(_telemetry),
	) {
		this._subs = [];
		this._githubRepositories = [];
		this._githubManager = new GitHubManager();

		this._subs.push(this._credentialStore);
		this._subs.push(vscode.workspace.onDidChangeConfiguration(async e => {
			if (e.affectsConfiguration(`${SETTINGS_NAMESPACE}.${REMOTES_SETTING}`)) {
				await this.updateRepositories();
				vscode.commands.executeCommand('pr.refreshList');
			}
		}));

		this.setUpCompletionItemProvider();
		this.showLoginPrompt();
	}

	get state() {
		return this._state;
	}

	set state(state: PRManagerState) {
		const stateChange = state !== this._state;
		this._state = state;
		if (stateChange) {
			this._onDidChangeState.fire();
		}
	}

	// Check if the remotes are authenticated and show a prompt if not, but don't block on user's response
	private async showLoginPrompt(): Promise<void> {
		const activeRemotes = await this.getActiveRemotes();
		for (const server of uniqBy(activeRemotes, remote => remote.gitProtocol.normalizeUri()!.authority)) {
			this._credentialStore.hasOctokit(server).then(authd => {
				if (!authd) {
					this._credentialStore.loginWithConfirmation(server);
				}
			});
		}

		return Promise.resolve();
	}

	private computeAllGitHubRemotes(): Promise<Remote[]> {
		const remotes = parseRepositoryRemotes(this.repository);
		const potentialRemotes = remotes.filter(remote => remote.host);
		return Promise.all(potentialRemotes.map(remote => this._githubManager.isGitHub(remote.gitProtocol.normalizeUri()!)))
			.then(results => potentialRemotes.filter((_, index, __) => results[index]))
			.catch(e => {
				Logger.appendLine(`Resolving GitHub remotes failed: ${formatError(e)}`);
				vscode.window.showErrorMessage(`Resolving GitHub remotes failed: ${formatError(e)}`);
				return [];
			});
	}

	private async getActiveGitHubRemotes(allGitHubRemotes: Remote[]): Promise<Remote[]> {
		const remotesSetting = vscode.workspace.getConfiguration(SETTINGS_NAMESPACE).get<string[]>(REMOTES_SETTING);

		if (!remotesSetting) {
			Logger.appendLine(`Unable to read remotes setting`);
			return Promise.resolve([]);
		}

		remotesSetting.forEach(remote => {
			if (!allGitHubRemotes.some(repo => repo.remoteName === remote)) {
				Logger.appendLine(`No remote with name '${remote}' found. Please update your 'githubPullRequests.remotes' setting.`);
			}
		});

		Logger.debug(`Displaying configured remotes: ${remotesSetting.join(', ')}`, PullRequestManager.ID);

		return remotesSetting
			.map(remote => allGitHubRemotes.find(repo => repo.remoteName === remote))
			.filter((repo: Remote | undefined): repo is Remote => !!repo);
	}

	private setUpCompletionItemProvider() {
		let lastPullRequest: PullRequestModel | undefined = undefined;
		let lastPullRequestTimelineEvents: TimelineEvent[] = [];
		let cachedUsers: vscode.CompletionItem[] = [];

		vscode.languages.registerCompletionItemProvider({ scheme: 'comment' }, {
			provideCompletionItems: async (document, position, token) => {
				try {
					const query = JSON.parse(document.uri.query);
					if (query.extensionId !== EXTENSION_ID) {
						return;
					}

					const wordRange = document.getWordRangeAtPosition(position, /@([a-z\d](?:[a-z\d]|-(?=[a-z\d])){0,38})?/i);
					if (!wordRange || wordRange.isEmpty) {
						return;
					}

					let prRelatedusers: { login: string; name?: string; }[] = [];
					const fileRelatedUsersNames: { [key: string]: boolean } = {};
					let mentionableUsers: { [key: string]: { login: string; name?: string; }[]; } = {};
					let prNumber: number | undefined;
					let remoteName: string | undefined;

					const activeTextEditors = vscode.window.visibleTextEditors;
					if (activeTextEditors.length) {
						const visibilePREditor = activeTextEditors.find(editor => editor.document.uri.scheme === 'pr');

						if (visibilePREditor) {
							const params = fromPRUri(visibilePREditor.document.uri);
							prNumber = params!.prNumber;
							remoteName = params!.remoteName;
						} else if (this._activePullRequest) {
							prNumber = this._activePullRequest.prNumber;
							remoteName = this._activePullRequest.remote.remoteName;
						}

						if (lastPullRequest && prNumber && prNumber === lastPullRequest.prNumber) {
							return cachedUsers;
						}
					}

					const prRelatedUsersPromise = new Promise(async resolve => {
						if (prNumber && remoteName) {
							Logger.debug('get Timeline Events and parse users', PullRequestManager.ID);
							if (lastPullRequest && lastPullRequest.prNumber === prNumber) {
								return lastPullRequestTimelineEvents;
							}

							const githubRepos = this._githubRepositories.filter(repo => repo.remote.remoteName === remoteName);

							if (githubRepos.length) {
								lastPullRequest = await githubRepos[0].getPullRequest(prNumber);
								lastPullRequestTimelineEvents = await this.getTimelineEvents(lastPullRequest!);
							}

							prRelatedusers = getRelatedUsersFromTimelineEvents(lastPullRequestTimelineEvents);
							resolve();
						}

						resolve();
					});

					const fileRelatedUsersNamesPromise = new Promise(async resolve => {
						if (activeTextEditors.length) {
							try {
								Logger.debug('git blame and parse users', PullRequestManager.ID);
								const fsPath = path.resolve(activeTextEditors[0].document.uri.fsPath);
								let blames: string | undefined;
								if (this._gitBlameCache[fsPath]) {
									blames = this._gitBlameCache[fsPath];
								} else {
									blames = await this.repository.blame(fsPath);
									this._gitBlameCache[fsPath] = blames;
								}

								const blameLines = blames.split('\n');

								for (const line in blameLines) {
									const matches = /^\w{11} \S*\s*\((.*)\s*\d{4}\-/.exec(blameLines[line]);

									if (matches && matches.length === 2) {
										const name = matches[1].trim();
										fileRelatedUsersNames[name] = true;
									}
								}
							} catch (err) {
								Logger.debug(err, PullRequestManager.ID);
							}
						}

						resolve();
					});

					const getMentionableUsersPromise = new Promise(async resolve => {
						Logger.debug('get mentionable users', PullRequestManager.ID);
						mentionableUsers = await this.getMentionableUsers();
						resolve();
					});

					await Promise.all([prRelatedUsersPromise, fileRelatedUsersNamesPromise, getMentionableUsersPromise]);

					cachedUsers = [];
					const prRelatedUsersMap: { [key: string]: { login: string; name?: string; } } = {};
					Logger.debug('prepare user suggestions', PullRequestManager.ID);

					prRelatedusers.forEach(user => {
						if (!prRelatedUsersMap[user.login]) {
							prRelatedUsersMap[user.login] = user;
						}
					});

					const secondMap: { [key: string]: boolean } = {};

					for (const mentionableUserGroup in mentionableUsers) {
						mentionableUsers[mentionableUserGroup].forEach(user => {
							if (!prRelatedUsersMap[user.login] && !secondMap[user.login]) {
								secondMap[user.login] = true;

								let priority = 2;
								if (fileRelatedUsersNames[user.login] || (user.name && fileRelatedUsersNames[user.name])) {
									priority = 1;
								}

								if (prRelatedUsersMap[user.login]) {
									priority = 0;
								}

								cachedUsers.push({
									label: `@${user.login}`,
									insertText: `${user.login}`,
									filterText: `${user.login}` + (user.name && user.name !== user.login ? `_${user.name.toLowerCase().replace(' ', '_')}` : ''),
									sortText: `${priority}_${user.login}`,
									detail: `${user.name}`
								});
							}
						});
					}

					for (const user in prRelatedUsersMap) {
						if (!secondMap[user]) {
							// if the mentionable api call fails partially, we should still populate related users from timeline events into the completion list
							cachedUsers.push({
								label: `@${prRelatedUsersMap[user].login}`,
								insertText: `${prRelatedUsersMap[user].login}`,
								filterText: `${prRelatedUsersMap[user].login}` + (prRelatedUsersMap[user].name && prRelatedUsersMap[user].name !== prRelatedUsersMap[user].login ? `_${prRelatedUsersMap[user].name!.toLowerCase().replace(' ', '_')}` : ''),
								sortText: `0_${prRelatedUsersMap[user].login}`,
								detail: `${prRelatedUsersMap[user].name}`
							});
						}
					}

					Logger.debug('done', PullRequestManager.ID);
					return cachedUsers;
				} catch (e) {
					return [];
				}
			}
		}, '@');

	}

	get activePullRequest(): (PullRequestModel | undefined) {
		return this._activePullRequest;
	}

	set activePullRequest(pullRequest: (PullRequestModel | undefined)) {
		this._activePullRequest = pullRequest;
		this._onDidChangeActivePullRequest.fire();
	}

	get repository(): Repository {
		return this._repository;
	}

	set repository(repository: Repository) {
		this._repository = repository;
	}

	get credentialStore(): CredentialStore {
		return this._credentialStore;
	}

	async clearCredentialCache(): Promise<void> {
		this._credentialStore.reset();
		this.state = PRManagerState.Initializing;
	}

	private async getActiveRemotes(): Promise<Remote[]> {
		this._allGitHubRemotes = await this.computeAllGitHubRemotes();
		const activeRemotes = await this.getActiveGitHubRemotes(this._allGitHubRemotes);

		if (activeRemotes.length) {
			await vscode.commands.executeCommand('setContext', 'github:hasGitHubRemotes', true);
			Logger.appendLine('Found GitHub remote');
		} else {
			await vscode.commands.executeCommand('setContext', 'github:hasGitHubRemotes', false);
			Logger.appendLine('No GitHub remotes found');
		}

		return activeRemotes;
	}

	async updateRepositories(): Promise<void> {
		if (this._git.state === 'uninitialized') {
			return;
		}

		const activeRemotes = await this.getActiveRemotes();

		const serverAuthPromises: Promise<boolean>[] = [];
		const authenticatedRemotes: Remote[] = [];

		const activeRemotesByAuthority = groupBy(activeRemotes, remote => remote.gitProtocol.normalizeUri()!.authority);
		for (const authority of Object.keys(activeRemotesByAuthority)) {
			const remotesForAuthority = activeRemotesByAuthority[authority];
			serverAuthPromises.push(this._credentialStore.hasOctokit(remotesForAuthority[0]).then(authd => {
				if (!authd) {
					return false;
				} else {
					authenticatedRemotes.push(...remotesForAuthority);
					return true;
				}
			}));
		}

		let hasAuthenticated = false;
		await Promise.all(serverAuthPromises).then(authenticationResult => {
			hasAuthenticated = authenticationResult.some(isAuthd => isAuthd);
			vscode.commands.executeCommand('setContext', 'github:authenticated', hasAuthenticated);
		}).catch(e => {
			Logger.appendLine(`serverAuthPromises failed: ${formatError(e)}`);
		});

		const repositories: GitHubRepository[] = [];
		const resolveRemotePromises: Promise<void>[] = [];

		authenticatedRemotes.forEach(remote => {
			const repository = this.createGitHubRepository(remote, this._credentialStore);
			resolveRemotePromises.push(repository.resolveRemote());
			repositories.push(repository);
		});

		return Promise.all(resolveRemotePromises).then(_ => {
			const oldRepositories = this._githubRepositories;
			this._githubRepositories = repositories;
			oldRepositories.forEach(repo => repo.dispose());

			const repositoriesChanged = oldRepositories.length !== this._githubRepositories.length
				|| !oldRepositories.every(oldRepo => this._githubRepositories.some(newRepo => newRepo.remote.equals(oldRepo.remote)));

			this.getMentionableUsers(repositoriesChanged);
			this.state = hasAuthenticated || !activeRemotes.length ? PRManagerState.RepositoriesLoaded : PRManagerState.NeedsAuthentication;
			return Promise.resolve();
		});
	}

	async getMentionableUsers(clearCache?: boolean): Promise<{ [key: string]: IAccount[] }> {
		if (clearCache) {
			delete this._mentionableUsers;
		}

		if (this._mentionableUsers) {
			return this._mentionableUsers;
		}

		if (!this._fetchMentionableUsersPromise) {
			const cache: { [key: string]: IAccount[] } = {};
			return this._fetchMentionableUsersPromise = new Promise((resolve) => {
				const promises = this._githubRepositories.map(async githubRepository => {
					const data = await githubRepository.getMentionableUsers();
					cache[githubRepository.remote.remoteName] = data;
					return;
				});

				Promise.all(promises).then(() => {
					this._mentionableUsers = cache;
					this._fetchMentionableUsersPromise = undefined;
					resolve(cache);
				});
			});
		}

		return this._fetchMentionableUsersPromise;
	}

	/**
	 * Returns the remotes that are currently active, which is those that are important by convention (origin, upstream),
	 * or the remotes configured by the setting githubPullRequests.remotes
	 */
	getGitHubRemotes(): Remote[] {
		const githubRepositories = this._githubRepositories;

		if (!githubRepositories || !githubRepositories.length) {
			return [];
		}

		return githubRepositories.map(repository => repository.remote);
	}

	/**
	 * Returns all remotes from the repository.
	 */
	getAllGitHubRemotes(): Remote[] {
		return this._allGitHubRemotes;
	}

	async authenticate(): Promise<boolean> {
		let wasSuccessful = false;
		const activeRemotes = await this.getActiveGitHubRemotes(this._allGitHubRemotes);

		const promises = uniqBy(activeRemotes, x => x.normalizedHost).map(async remote => {
			wasSuccessful = !!(await this._credentialStore.login(remote)) || wasSuccessful;
			return;
		});

		return Promise.all(promises).then(_ => {
			return wasSuccessful;
		});
	}

	async getLocalPullRequests(): Promise<PullRequestModel[]> {
		const githubRepositories = this._githubRepositories;

		if (!githubRepositories || !githubRepositories.length) {
			return [];
		}

		const localBranches = this.repository.state.refs
			.filter(r => r.type === RefType.Head && r.name !== undefined)
			.map(r => r.name!);

		const promises = localBranches.map(async localBranchName => {
			const matchingPRMetadata = await PullRequestGitHelper.getMatchingPullRequestMetadataForBranch(this.repository, localBranchName);

			if (matchingPRMetadata) {
				const { owner, prNumber } = matchingPRMetadata;
				const githubRepo = githubRepositories.find(repo => repo.remote.owner.toLocaleLowerCase() === owner.toLocaleLowerCase());

				if (githubRepo) {
					const pullRequest: PullRequestModel | undefined = await githubRepo.getPullRequest(prNumber);

					if (pullRequest) {
						pullRequest.localBranchName = localBranchName;
						return pullRequest;
					}
				}
			}

			return Promise.resolve(null);
		});

		return Promise.all(promises).then(values => {
			return values.filter(value => value !== null) as PullRequestModel[];
		});
	}

	async getLabels(pullRequest: PullRequestModel): Promise<ILabel[]> {
		const { remote, octokit } = await pullRequest.githubRepository.ensure();

		let hasNextPage = false;
		let page = 1;
		let results: ILabel[] = [];

		do {
			const result = await octokit.issues.listLabelsForRepo({
				owner: remote.owner,
				repo: remote.repositoryName,
				page
			});

			results = results.concat(result.data.map(label => {
				return {
					name: label.name,
					color: label.color
				};
			}));

			results = results.sort((a, b) => a.name.localeCompare(b.name));

			hasNextPage = !!result.headers.link && result.headers.link.indexOf('rel="next"') > -1;
			page += 1;
		} while (hasNextPage);

		return results;
	}

	async deleteLocalPullRequest(pullRequest: PullRequestModel, force?: boolean): Promise<void> {
		if (!pullRequest.localBranchName) {
			return;
		}
		await this.repository.deleteBranch(pullRequest.localBranchName, force);

		let remoteName: string | undefined = undefined;
		try {
			remoteName = await this.repository.getConfig(`branch.${pullRequest.localBranchName}.remote`);
		} catch (e) { }

		if (!remoteName) {
			return;
		}

		// If the extension created a remote for the branch, remove it if there are no other branches associated with it
		const isPRRemote = await PullRequestGitHelper.isRemoteCreatedForPullRequest(this.repository, remoteName);
		if (isPRRemote) {
			const configs = await this.repository.getConfigs();
			const hasOtherAssociatedBranches = configs
				.some(({ key, value }) => /^branch.*\.remote$/.test(key) && value === remoteName);

			if (!hasOtherAssociatedBranches) {
				await this.repository.removeRemote(remoteName);
			}
		}

		/* __GDPR__
			"branch.delete" : {}
		*/
		this._telemetry.sendTelemetryEvent('branch.delete');
	}

	// Keep track of how many pages we've fetched for each query, so when we reload we pull the same ones.
	private totalFetchedPages = new Map<string, number>();

	/**
	 * This method works in three different ways:
	 * 1) Initialize: fetch the first page of the first remote that has pages
	 * 2) Fetch Next: fetch the next page from this remote, or if it has no more pages, the first page from the next remote that does have pages
	 * 3) Restore: fetch all the pages you previously have fetched
	 *
	 * When `options.fetchNextPage === false`, we are in case 2.
	 * Otherwise:
	 *   If `this.totalFetchQueries[queryId] === 0`, we are in case 1.
	 *   Otherwise, we're in case 3.
	 */
	async getPullRequests(type: PRType, options: IPullRequestsPagingOptions = { fetchNextPage: false }, query?: string): Promise<PullRequestsResponseResult> {
		if (!this._githubRepositories || !this._githubRepositories.length) {
			return {
				pullRequests: [],
				hasMorePages: false,
				hasUnsearchedRepositories: false
			};
		}

		const queryId = type.toString() + (query || '');
		const getTotalFetchedPages = () => this.totalFetchedPages.get(queryId) || 0;
		const setTotalFetchedPages = (numPages: number) => this.totalFetchedPages.set(queryId, numPages);

		for (const repository of this._githubRepositories) {
			const remoteId = repository.remote.url.toString() + queryId;
			if (!this._repositoryPageInformation.get(remoteId)) {
				this._repositoryPageInformation.set(remoteId, {
					pullRequestPage: 0,
					hasMorePages: null
				});
			}
		}

		let pagesFetched = 0;
		const pullRequestData: PullRequestData = { hasMorePages: false, pullRequests: [] };
		const addPage = (page: PullRequestData | undefined) => {
			pagesFetched++;
			if (page) {
				pullRequestData.pullRequests = pullRequestData.pullRequests.concat(page.pullRequests);
				pullRequestData.hasMorePages = page.hasMorePages;
			}
		};

		const githubRepositories = this._githubRepositories.filter(repo => {
			const info = this._repositoryPageInformation.get(repo.remote.url.toString() + queryId);
			// If we are in case 1 or 3, don't filter out repos that are out of pages, as we will be querying from the start.
			return info && (options.fetchNextPage === false || info.hasMorePages !== false);
		});

		for (let i = 0; i < githubRepositories.length; i++) {
			const githubRepository = githubRepositories[i];
			const remoteId = githubRepository.remote.url.toString() + queryId;
			const pageInformation = this._repositoryPageInformation.get(remoteId)!;

			const fetchPage = async (pageNumber: number) =>
				type === PRType.All
					? await githubRepository.getAllPullRequests(pageNumber)
					: await githubRepository.getPullRequestsForCategory(query || '', pageNumber);

			if (options.fetchNextPage) {
				// Case 2. Fetch a single new page, and increment the global number of pages fetched for this query.
				pageInformation.pullRequestPage++;
				addPage(await fetchPage(pageInformation.pullRequestPage));
				setTotalFetchedPages(getTotalFetchedPages() + 1);
			} else {
				// Case 1&3. Fetch all the pages we have fetched in the past, or in case 1, just a single page.

				if (pageInformation.pullRequestPage === 0) {
					// Case 1. Pretend we have previously fetched the first page, then hand off to the case 3 machinery to "fetch all pages we have fetched in the past"
					pageInformation.pullRequestPage = 1;
				}

				const pages = await Promise.all(
					Array.from({ length: pageInformation.pullRequestPage }).map((_, j) => fetchPage(j + 1)));
				pages.forEach(page => addPage(page));
			}

			pageInformation.hasMorePages = pullRequestData.hasMorePages;

			// Break early if
			// 1) we've received data AND
			// 2) either we're fetching just the next page (case 2)
			//    OR we're fetching all (cases 1&3), and we've fetched as far as we had previously (or further, in case 1).
			if (
				pullRequestData.pullRequests.length &&
				(options.fetchNextPage === true ||
					(options.fetchNextPage === false && pagesFetched >= getTotalFetchedPages()))
			) {
				if (getTotalFetchedPages() === 0) {
					// We're in case 1, manually set number of pages we looked through until we found first results.
					setTotalFetchedPages(pagesFetched);
				}

				return {
					pullRequests: pullRequestData.pullRequests,
					hasMorePages: pageInformation.hasMorePages,
					hasUnsearchedRepositories: i < githubRepositories.length - 1
				};
			}
		}

		return {
			pullRequests: [],
			hasMorePages: false,
			hasUnsearchedRepositories: false
		};
	}

	async getStatusChecks(pullRequest: PullRequestModel): Promise<Octokit.ReposGetCombinedStatusForRefResponse | undefined> {
		if (!pullRequest.isResolved()) {
			return;
		}

		const { remote, octokit } = await pullRequest.githubRepository.ensure();

		const result = await octokit.repos.getCombinedStatusForRef({
			owner: remote.owner,
			repo: remote.repositoryName,
			ref: pullRequest.head.sha
		});

		return result.data;
	}

	async getReviewRequests(pullRequest: PullRequestModel): Promise<IAccount[]> {
		const githubRepository = pullRequest.githubRepository;
		const { remote, octokit } = await githubRepository.ensure();
		const result = await octokit.pulls.listReviewRequests({
			owner: remote.owner,
			repo: remote.repositoryName,
			pull_number: pullRequest.prNumber
		});

		return result.data.users.map((user: any) => convertRESTUserToAccount(user, githubRepository));
	}

	async getPullRequestComments(pullRequest: PullRequestModel): Promise<IComment[]> {
		const { supportsGraphQl } = pullRequest.githubRepository;
		return supportsGraphQl
			? this.getAllPullRequestReviewComments(pullRequest)
			: this.getPullRequestReviewComments(pullRequest);
	}

	private async getAllPullRequestReviewComments(pullRequest: PullRequestModel): Promise<IComment[]> {
		const { remote, query } = await pullRequest.githubRepository.ensure();
		try {
			const { data } = await query<PullRequestCommentsResponse>({
				query: queries.PullRequestComments,
				variables: {
					owner: remote.owner,
					name: remote.repositoryName,
					number: pullRequest.prNumber,
				}
			});

			const comments = data.repository.pullRequest.reviews.nodes
				.map((node: any) => node.comments.nodes.map((comment: any) => parseGraphQLComment(comment), remote))
				.reduce((prev: any, curr: any) => prev.concat(curr), [])
				.sort((a: IComment, b: IComment) => { return a.createdAt > b.createdAt ? 1 : -1; });

			return comments;
		} catch (e) {
			Logger.appendLine(`Failed to get pull request review comments: ${formatError(e)}`);
			return [];
		}
	}

	/**
	 * Returns review comments from the pull request using the REST API, comments on pending reviews are not included.
	 */
	private async getPullRequestReviewComments(pullRequest: PullRequestModel): Promise<IComment[]> {
		Logger.debug(`Fetch comments of PR #${pullRequest.prNumber} - enter`, PullRequestManager.ID);
		const githubRepository = (pullRequest as PullRequestModel).githubRepository;
		const { remote, octokit } = await githubRepository.ensure();
		const reviewData = await octokit.pulls.listComments({
			owner: remote.owner,
			repo: remote.repositoryName,
			pull_number: pullRequest.prNumber,
			per_page: 100
		});
		Logger.debug(`Fetch comments of PR #${pullRequest.prNumber} - done`, PullRequestManager.ID);

		return reviewData.data.map((comment: any) => this.addCommentPermissions(convertPullRequestsGetCommentsResponseItemToComment(comment, githubRepository), remote));
	}

	async getPullRequestCommits(pullRequest: PullRequestModel): Promise<Octokit.PullsListCommitsResponseItem[]> {
		try {
			Logger.debug(`Fetch commits of PR #${pullRequest.prNumber} - enter`, PullRequestManager.ID);
			const { remote, octokit } = await pullRequest.githubRepository.ensure();
			const commitData = await octokit.pulls.listCommits({
				pull_number: pullRequest.prNumber,
				owner: remote.owner,
				repo: remote.repositoryName
			});
			Logger.debug(`Fetch commits of PR #${pullRequest.prNumber} - done`, PullRequestManager.ID);

			return commitData.data;
		} catch (e) {
			vscode.window.showErrorMessage(`Fetching commits failed: ${formatError(e)}`);
			return [];
		}
	}

	async getCommitChangedFiles(pullRequest: PullRequestModel, commit: Octokit.PullsListCommitsResponseItem): Promise<Octokit.ReposGetCommitResponseFilesItem[]> {
		try {
			Logger.debug(`Fetch file changes of commit ${commit.sha} in PR #${pullRequest.prNumber} - enter`, PullRequestManager.ID);
			const { octokit, remote } = await pullRequest.githubRepository.ensure();
			const fullCommit = await octokit.repos.getCommit({
				owner: remote.owner,
				repo: remote.repositoryName,
				commit_sha: commit.sha
			});
			Logger.debug(`Fetch file changes of commit ${commit.sha} in PR #${pullRequest.prNumber} - done`, PullRequestManager.ID);

			return fullCommit.data.files.filter(file => !!file.patch);
		} catch (e) {
			vscode.window.showErrorMessage(`Fetching commit file changes failed: ${formatError(e)}`);
			return [];
		}
	}

	async getFile(pullRequest: PullRequestModel, filePath: string, commit: string) {
		const { octokit, remote } = await pullRequest.githubRepository.ensure();
		const fileContent = await octokit.repos.getContents({
			owner: remote.owner,
			repo: remote.repositoryName,
			path: filePath,
			ref: commit
		});

		const contents = fileContent.data.content;
		const buff = new Buffer(contents, fileContent.data.encoding);
		return buff.toString();
	}

	async getTimelineEvents(pullRequest: PullRequestModel): Promise<TimelineEvent[]> {
		Logger.debug(`Fetch timeline events of PR #${pullRequest.prNumber} - enter`, PullRequestManager.ID);
		const githubRepository = pullRequest.githubRepository;
		const { octokit, query, remote, supportsGraphQl } = await githubRepository.ensure();

		let ret = [];
		if (supportsGraphQl) {
			try {
				const { data } = await query<TimelineEventsResponse>({
					query: queries.TimelineEvents,
					variables: {
						owner: remote.owner,
						name: remote.repositoryName,
						number: pullRequest.prNumber
					}
				});
				ret = data.repository.pullRequest.timelineItems.nodes;
				const events = parseGraphQLTimelineEvents(ret, githubRepository);
				await this.addReviewTimelineEventComments(pullRequest, events);

				return events;
			} catch (e) {
				console.log(e);
				return [];
			}
		} else {
			ret = (await octokit.issues.listEventsForTimeline({
				owner: remote.owner,
				repo: remote.repositoryName,
				issue_number: pullRequest.prNumber,
				per_page: 100
			})).data;
			Logger.debug(`Fetch timeline events of PR #${pullRequest.prNumber} - done`, PullRequestManager.ID);
			return convertRESTTimelineEvents(await this.parseRESTTimelineEvents(pullRequest, remote, ret));
		}
	}

	async getIssueComments(pullRequest: PullRequestModel): Promise<Octokit.IssuesListCommentsResponseItem[]> {
		Logger.debug(`Fetch issue comments of PR #${pullRequest.prNumber} - enter`, PullRequestManager.ID);
		const { octokit, remote } = await pullRequest.githubRepository.ensure();

		const promise = await octokit.issues.listComments({
			owner: remote.owner,
			repo: remote.repositoryName,
			issue_number: pullRequest.prNumber,
			per_page: 100
		});
		Logger.debug(`Fetch issue comments of PR #${pullRequest.prNumber} - done`, PullRequestManager.ID);

		return promise.data;
	}

	async createIssueComment(pullRequest: PullRequestModel, text: string): Promise<IComment> {
		const githubRepository = pullRequest.githubRepository;
		const { octokit, remote } = await githubRepository.ensure();

		const promise = await octokit.issues.createComment({
			body: text,
			issue_number: pullRequest.prNumber,
			owner: remote.owner,
			repo: remote.repositoryName
		});

		return this.addCommentPermissions(convertIssuesCreateCommentResponseToComment(promise.data, githubRepository), remote);
	}

	async createCommentReply(pullRequest: PullRequestModel, body: string, reply_to: IComment): Promise<IComment | undefined> {
		const pendingReviewId = await this.getPendingReviewId(pullRequest);
		if (pendingReviewId) {
			return this.addCommentToPendingReview(pullRequest, pendingReviewId, body, { inReplyTo: reply_to.graphNodeId });
		}

		const githubRepository = pullRequest.githubRepository;
		const { octokit, remote } = await githubRepository.ensure();

		try {
			const ret = await octokit.pulls.createCommentReply({
				owner: remote.owner,
				repo: remote.repositoryName,
				pull_number: pullRequest.prNumber,
				body: body,
				in_reply_to: Number(reply_to.id)
			});

			return this.addCommentPermissions(convertPullRequestsGetCommentsResponseItemToComment(ret.data, githubRepository), remote);
		} catch (e) {
			this.handleError(e);
		}
	}

	async deleteReview(pullRequest: PullRequestModel): Promise<{ deletedReviewId: number, deletedReviewComments: IComment[] }> {
		const pendingReviewId = await this.getPendingReviewId(pullRequest);
		const { mutate } = await pullRequest.githubRepository.ensure();
		const { data } = await mutate<DeleteReviewResponse>({
			mutation: queries.DeleteReview,
			variables: {
				input: { pullRequestReviewId: pendingReviewId }
			}
		});

		const { comments, databaseId } = data!.deletePullRequestReview.pullRequestReview;

		pullRequest.inDraftMode = false;
		await this.updateDraftModeContext(pullRequest);

		return {
			deletedReviewId: databaseId,
			deletedReviewComments: comments.nodes.map(parseGraphQLComment)
		};
	}

	async startReview(pullRequest: PullRequestModel): Promise<void> {
		const { mutate } = await pullRequest.githubRepository.ensure();
		await mutate<void>({
			mutation: queries.StartReview,
			variables: {
				input: {
					body: '',
					pullRequestId: pullRequest.prItem.graphNodeId
				}
			}
		}).then(x => x.data).catch(e => {
			Logger.appendLine(`Failed to start review: ${e.message}`);
		});

		pullRequest.inDraftMode = true;
		await this.updateDraftModeContext(pullRequest);

		return;
	}

	async validateDraftMode(pullRequest: PullRequestModel): Promise<boolean> {
		const inDraftMode = !!await this.getPendingReviewId(pullRequest);
		if (inDraftMode !== pullRequest.inDraftMode) {
			pullRequest.inDraftMode = inDraftMode;
		}

		await this.updateDraftModeContext(pullRequest);

		return inDraftMode;
	}

	async updateDraftModeContext(pullRequest: PullRequestModel) {
		if (this._activePullRequest && this._activePullRequest.prNumber === pullRequest.prNumber) {
			await vscode.commands.executeCommand('setContext', 'reviewInDraftMode', pullRequest.inDraftMode);
		}
	}

	async getPendingReviewId(pullRequest = this._activePullRequest): Promise<string | undefined> {
		if (!pullRequest) {
			return undefined;
		}

		if (!pullRequest.githubRepository.supportsGraphQl) {
			return;
		}

		const { query, octokit } = await pullRequest.githubRepository.ensure();
		const { currentUser = '' } = octokit as any;
		try {
			const { data } = await query<PendingReviewIdResponse>({
				query: queries.GetPendingReviewId,
				variables: {
					pullRequestId: (pullRequest as PullRequestModel).prItem.graphNodeId,
					author: currentUser.login
				}
			});
			return data.node.reviews.nodes[0].id;
		} catch (error) {
			return;
		}
	}

	async addCommentToPendingReview(pullRequest: PullRequestModel, reviewId: string, body: string, position: NewCommentPosition | ReplyCommentPosition): Promise<IComment> {
		const { mutate } = await pullRequest.githubRepository.ensure();
		const { data } = await mutate<AddCommentResponse>({
			mutation: queries.AddComment,
			variables: {
				input: {
					pullRequestReviewId: reviewId,
					body,
					...position
				}
			}
		});

		const { comment } = data!.addPullRequestReviewComment;
		return parseGraphQLComment(comment);
	}

	async addCommentReaction(pullRequest: PullRequestModel, graphNodeId: string, reaction: vscode.CommentReaction): Promise<AddReactionResponse> {
		const reactionEmojiToContent = getReactionGroup().reduce((prev, curr) => {
			prev[curr.label] = curr.title;
			return prev;
		}, {} as { [key: string]: string });
		const { mutate } = await pullRequest.githubRepository.ensure();
		const { data } = await mutate<AddReactionResponse>({
			mutation: queries.AddReaction,
			variables: {
				input: {
					subjectId: graphNodeId,
					content: reactionEmojiToContent[reaction.label!]
				}
			}
		});

		return data!;
	}

	async deleteCommentReaction(pullRequest: PullRequestModel, graphNodeId: string, reaction: vscode.CommentReaction): Promise<DeleteReactionResponse> {
		const reactionEmojiToContent = getReactionGroup().reduce((prev, curr) => {
			prev[curr.label] = curr.title;
			return prev;
		}, {} as { [key: string]: string });
		const { mutate } = await pullRequest.githubRepository.ensure();
		const { data } = await mutate<DeleteReactionResponse>({
			mutation: queries.DeleteReaction,
			variables: {
				input: {
					subjectId: graphNodeId,
					content: reactionEmojiToContent[reaction.label!]
				}
			}
		});

		return data!;
	}

	async createComment(pullRequest: PullRequestModel, body: string, commentPath: string, position: number): Promise<IComment | undefined> {
		if (!pullRequest.validatePullRequestModel('Creating comment failed')) {
			return;
		}

		const pendingReviewId = await this.getPendingReviewId(pullRequest);
		if (pendingReviewId) {
			return this.addCommentToPendingReview(pullRequest, pendingReviewId, body, { path: commentPath, position });
		}

		const githubRepository = pullRequest.githubRepository;
		const { octokit, remote } = await githubRepository.ensure();

		try {
			const ret = await octokit.pulls.createComment({
				owner: remote.owner,
				repo: remote.repositoryName,
				pull_number: pullRequest.prNumber,
				body: body,
				commit_id: pullRequest.head.sha,
				path: commentPath,
				position: position
			});

			return this.addCommentPermissions(convertPullRequestsGetCommentsResponseItemToComment(ret.data, githubRepository), remote);
		} catch (e) {
			this.handleError(e);
		}
	}

	async getPullRequestTemplates(): Promise<vscode.Uri[]> {
		/**
		 * Places a PR template can be:
		 * - At the root, the docs folder, or the.github folder, named pull_request_template.md or PULL_REQUEST_TEMPLATE.md
		 * - At the same folder locations under a PULL_REQUEST_TEMPLATE folder with any name
		 */
		const templatesPattern1 = await vscode.workspace.findFiles(new vscode.RelativePattern(this._repository.rootUri.path, '{pull_request_template,PULL_REQUEST_TEMPLATE}.md'));
		const templatesPattern2 = await vscode.workspace.findFiles(new vscode.RelativePattern(this._repository.rootUri.path, '{docs,.github}/{pull_request_template,PULL_REQUEST_TEMPLATE}.md'));

		const templatesPattern3 = await vscode.workspace.findFiles(new vscode.RelativePattern(this._repository.rootUri.path, 'PULL_REQUEST_TEMPLATE/*.md'));
		const templatesPattern4 = await vscode.workspace.findFiles(new vscode.RelativePattern(this._repository.rootUri.path, '{docs,.github}/PULL_REQUEST_TEMPLATE/*.md'));

		return [...templatesPattern1, ...templatesPattern2, ...templatesPattern3, ...templatesPattern4];
	}

	async getPullRequestDefaults(): Promise<PullRequestDefaults> {
		if (!this.repository.state.HEAD) {
			throw new DetachedHeadError(this.repository);
		}
		const { origin } = this;
		const meta = await origin.getMetadata();
		const parent = meta.fork
			? meta.parent
			: await (this.findRepo(byRemoteName('upstream')) || origin).getMetadata();

		return {
			owner: parent.owner.login,
			repo: parent.name,
			base: parent.default_branch
		};
	}

	async getMetadata(remote: string): Promise<any> {
		const repo = this.findRepo(byRemoteName(remote));
		return repo && repo.getMetadata();
	}

	async getHeadCommitMessage(): Promise<string> {
		const { repository } = this;
		if (repository.state.HEAD && repository.state.HEAD.commit) {
			const { message } = await repository.getCommit(repository.state.HEAD.commit);
			return message;
		}

		return '';
	}

	get origin(): GitHubRepository {
		if (!this._githubRepositories.length) {
			throw new NoGitHubReposError(this.repository);
		}

		const { upstreamRef } = this;
		if (upstreamRef) {
			// If our current branch has an upstream ref set, find its GitHubRepository.
			const upstream = this.findRepo(byRemoteName(upstreamRef.remote));
			if (!upstream) {
				vscode.window.showErrorMessage(`Unable to find upstream remote '${upstreamRef.remote}'. Please check your remotes setting.`, 'Configure Remotes').then(result => {
					if (result === 'Configure Remotes') {
						vscode.commands.executeCommand('pr.configureRemotes');
					}
				});

				// No GitHubRepository? We currently won't try pushing elsewhere,
				// so fail.
				throw new BadUpstreamError(
					this.repository.state.HEAD!.name!,
					upstreamRef,
					'is not a GitHub repo');
			}
			// Otherwise, we'll push upstream.
			return upstream;
		}

		// If no upstream is set, let's go digging.
		const [first, ...rest] = this._githubRepositories;
		return !rest.length  // Is there only one GitHub remote?
			? first // I GUESS THAT'S WHAT WE'RE GOING WITH, THEN.
			:  // Otherwise, let's try...
			this.findRepo(byRemoteName('origin')) || // by convention
			this.findRepo(ownedByMe) ||              // bc maybe we can push there
			first; // out of raw desperation
	}

	findRepo(where: Predicate<GitHubRepository>): GitHubRepository | undefined {
		return this._githubRepositories.filter(where)[0];
	}

	get upstreamRef(): UpstreamRef | undefined {
		const { HEAD } = this.repository.state;
		return HEAD && HEAD.upstream;
	}

	async createPullRequest(params: Octokit.PullsCreateParams): Promise<PullRequestModel | undefined> {
		try {
			const repo = this._githubRepositories.find(r => r.remote.owner === params.owner && r.remote.repositoryName === params.repo);
			if (!repo) {
				throw new Error(`No matching repository ${params.repo} found for ${params.owner}`);
			}

			await repo.ensure();

			const { title, body } = titleAndBodyFrom(await this.getHeadCommitMessage());
			if (!params.title) {
				params.title = title;
			}

			if (!params.body) {
				params.body = body;
			}

			// Create PR
			const { data } = await repo.octokit.pulls.create(params);
			const item = convertRESTPullRequestToRawPullRequest(data, repo);
			const pullRequestModel = new PullRequestModel(repo, repo.remote, item);

			const branchNameSeparatorIndex = params.head.indexOf(':');
			const branchName = params.head.slice(branchNameSeparatorIndex + 1);
			await PullRequestGitHelper.associateBranchWithPullRequest(this._repository, pullRequestModel, branchName);

			/* __GDPR__
				"pr.create.success" : {
					"isDraft" : { "classification": "SystemMetaData", "purpose": "FeatureInsight" }
				}
			*/
			this._telemetry.sendTelemetryEvent('pr.create.success', { isDraft: (params.draft || '').toString() });
			return pullRequestModel;
		} catch (e) {
			Logger.appendLine(`GitHubRepository> Creating pull requests failed: ${formatError(e)}`);

			/* __GDPR__
				"pr.create.failure" : {
					"isDraft" : { "classification": "SystemMetaData", "purpose": "FeatureInsight" },
					"message" : { "classification": "CallstackOrException", "purpose": "PerformanceAndHealth" }
				}
			*/
			this._telemetry.sendTelemetryEvent('pr.create.failure', {
				isDraft: (params.draft || '').toString(),
				message: formatError(e)
			});
			vscode.window.showWarningMessage(`Creating pull requests for '${params.head}' failed: ${formatError(e)}`);
		}
	}

	async editIssueComment(pullRequest: PullRequestModel, commentId: string, text: string): Promise<IComment> {
		try {
			const githubRepository = pullRequest.githubRepository;
			const { octokit, remote } = await githubRepository.ensure();

			const ret = await octokit.issues.updateComment({
				owner: remote.owner,
				repo: remote.repositoryName,
				body: text,
				comment_id: Number(commentId)
			});

			return this.addCommentPermissions(convertIssuesCreateCommentResponseToComment(ret.data, githubRepository), remote);
		} catch (e) {
			throw new Error(formatError(e));
		}
	}

	async editReviewComment(pullRequest: PullRequestModel, comment: IComment, text: string): Promise<IComment> {
		try {
			if (comment.isDraft) {
				return this.editPendingReviewComment(pullRequest, comment.graphNodeId, text);
			}

			const githubRepository = pullRequest.githubRepository;
			const { octokit, remote } = await githubRepository.ensure();

			const ret = await octokit.pulls.updateComment({
				owner: remote.owner,
				repo: remote.repositoryName,
				body: text,
				comment_id: comment.id
			});

			return this.addCommentPermissions(convertPullRequestsGetCommentsResponseItemToComment(ret.data, githubRepository), remote);
		} catch (e) {
			throw new Error(formatError(e));
		}
	}

	private async editPendingReviewComment(pullRequest: PullRequestModel, commentNodeId: string, text: string): Promise<IComment> {
		const { mutate } = await pullRequest.githubRepository.ensure();

		const { data } = await mutate<EditCommentResponse>({
			mutation: queries.EditComment,
			variables: {
				input: {
					pullRequestReviewCommentId: commentNodeId,
					body: text
				}
			}
		});

		return parseGraphQLComment(data!.updatePullRequestReviewComment.pullRequestReviewComment);
	}

	async deleteIssueComment(pullRequest: PullRequestModel, commentId: string): Promise<void> {
		try {
			const { octokit, remote } = await pullRequest.githubRepository.ensure();

			await octokit.issues.deleteComment({
				owner: remote.owner,
				repo: remote.repositoryName,
				comment_id: Number(commentId)
			});
		} catch (e) {
			throw new Error(formatError(e));
		}
	}

	async deleteReviewComment(pullRequest: PullRequestModel, commentId: string): Promise<void> {
		try {
			const { octokit, remote } = await pullRequest.githubRepository.ensure();

			await octokit.pulls.deleteComment({
				owner: remote.owner,
				repo: remote.repositoryName,
				comment_id: Number(commentId)
			});
		} catch (e) {
			throw new Error(formatError(e));
		}
	}

	canEditPullRequest(pullRequest: PullRequestModel): boolean {
		const username = pullRequest.author && pullRequest.author.login;
		return this._credentialStore.isCurrentUser(username, pullRequest.remote);
	}

	getCurrentUser(pullRequest: PullRequestModel): IAccount {
		return convertRESTUserToAccount(this._credentialStore.getCurrentUser(pullRequest.remote), pullRequest.githubRepository);
	}

	private addCommentPermissions(rawComment: IComment, remote: Remote): IComment {
		const isCurrentUser = this._credentialStore.isCurrentUser(rawComment.user!.login, remote);
		const notOutdated = rawComment.position !== null;
		rawComment.canEdit = isCurrentUser && notOutdated;
		rawComment.canDelete = isCurrentUser && notOutdated;

		return rawComment;
	}

	private async changePullRequestState(state: 'open' | 'closed', pullRequest: PullRequestModel): Promise<[Octokit.PullsUpdateResponse, GitHubRepository]> {
		const { octokit, remote } = await pullRequest.githubRepository.ensure();

		const ret = await octokit.pulls.update({
			owner: remote.owner,
			repo: remote.repositoryName,
			pull_number: pullRequest.prNumber,
			state: state
		});

		return [ret.data, pullRequest.githubRepository];
	}

	async editPullRequest(pullRequest: PullRequestModel, toEdit: IPullRequestEditData): Promise<Octokit.PullsUpdateResponse> {
		try {
			const { octokit, remote } = await pullRequest.githubRepository.ensure();
			const { data } = await octokit.pulls.update({
				owner: remote.owner,
				repo: remote.repositoryName,
				pull_number: pullRequest.prNumber,
				body: toEdit.body,
				title: toEdit.title
			});
			return data;
		} catch (e) {
			throw new Error(formatError(e));
		}
	}

	async closePullRequest(pullRequest: PullRequestModel): Promise<PullRequest> {
		return this.changePullRequestState('closed', pullRequest)
			.then(x => {
				/* __GDPR__
					"pr.close" : {}
				*/
				this._telemetry.sendTelemetryEvent('pr.close');
				return convertRESTPullRequestToRawPullRequest(x[0], x[1]);
			});
	}

	async mergePullRequest(pullRequest: PullRequestModel, title?: string, description?: string, method?: 'merge' | 'squash' | 'rebase'): Promise<any> {
		const { octokit, remote } = await pullRequest.githubRepository.ensure();
		return await octokit.pulls.merge({
			commit_message: description,
			commit_title: title,
			merge_method: method || vscode.workspace.getConfiguration('githubPullRequests').get<'merge' | 'squash' | 'rebase'>('defaultMergeMethod'),
			owner: remote.owner,
			repo: remote.repositoryName,
			pull_number: pullRequest.prNumber,
		})
			.then(x => {
				/* __GDPR__
					"pr.merge.success" : {}
				*/
				this._telemetry.sendTelemetryEvent('pr.merge.success');
				return x.data;
			}).catch(e => {
				/* __GDPR__
					"pr.merge.failure" : {
						"message" : { "classification": "CallstackOrException", "purpose": "PerformanceAndHealth" }
					}
				*/
				this._telemetry.sendTelemetryEvent('pr.merge.failure', { message: formatError(e) });
				throw e;
			});
	}

	async deleteBranch(pullRequest: PullRequestModel) {
		await pullRequest.githubRepository.deleteBranch(pullRequest);
	}

	private async getBranchDeletionItems() {
		const allConfigs = await this.repository.getConfigs();
		const branchInfos: Map<string, { remote?: string; metadata?: PullRequestMetadata }> = new Map();

		allConfigs.forEach(config => {
			const key = config.key;
			const matches = /^branch\.(.*)\.(.*)$/.exec(key);

			if (matches && matches.length === 3) {
				const branchName = matches[1];

				if (!branchInfos.has(branchName)) {
					branchInfos.set(branchName, {});
				}

				const value = branchInfos.get(branchName);
				if (matches[2] === 'remote') {
					value!['remote'] = config.value;
				}

				if (matches[2] === 'github-pr-owner-number') {
					const metadata = PullRequestGitHelper.parsePullRequestMetadata(config.value);
					value!['metadata'] = metadata;
				}

				branchInfos.set(branchName, value!);
			}
		});

		const actions: (vscode.QuickPickItem & { metadata: PullRequestMetadata, legacy?: boolean })[] = [];
		branchInfos.forEach((value, key) => {
			if (value.metadata) {
				actions.push({
					label: `${key}`,
					description: `${value.metadata!.repositoryName}/${value.metadata!.owner} #${value.metadata.prNumber}`,
					picked: false,
					metadata: value.metadata!
				});
			}
		});

		const results = await Promise.all(actions.map(async action => {
			const metadata = action.metadata;
			const githubRepo = this._githubRepositories.find(repo =>
				repo.remote.owner.toLowerCase() === metadata!.owner.toLowerCase() && repo.remote.repositoryName.toLowerCase() === metadata!.repositoryName.toLowerCase()
			);

			if (!githubRepo) {
				return action;
			}

			const { remote, query } = await githubRepo.ensure();
			try {
				const { data } = await query<PullRequestState>({
					query: queries.PullRequestState,
					variables: {
						owner: remote.owner,
						name: remote.repositoryName,
						number: metadata!.prNumber,
					}
				});

				action.legacy = data.repository.pullRequest.state !== 'OPEN';
			} catch { }

			return action;
		}));

		results.forEach(result => {
			if (result.legacy) {
				result.picked = true;
			} else {
				result.description = result.description + ' is still Open';
			}
		});

		return results;
	}

	private async getRemoteDeletionItems() {
		// check if there are remotes that should be cleaned
		const newConfigs = await this.repository.getConfigs();
		const remoteInfos: Map<string, { branches: Set<string>; url?: string; createdForPullRequest?: boolean }> = new Map();

		newConfigs.forEach(config => {
			const key = config.key;
			let matches = /^branch\.(.*)\.(.*)$/.exec(key);

			if (matches && matches.length === 3) {
				const branchName = matches[1];

				if (matches[2] === 'remote') {
					const remoteName = config.value;

					if (!remoteInfos.has(remoteName)) {
						remoteInfos.set(remoteName, { branches: new Set() });
					}

					const value = remoteInfos.get(remoteName);
					value!.branches.add(branchName);
				}
			}

			matches = /^remote\.(.*)\.(.*)$/.exec(key);

			if (matches && matches.length === 3) {
				const remoteName = matches[1];

				if (!remoteInfos.has(remoteName)) {
					remoteInfos.set(remoteName, { branches: new Set() });
				}

				const value = remoteInfos.get(remoteName);

				if (matches[2] === 'github-pr-remote') {
					value!.createdForPullRequest = config.value === 'true';
				}

				if (matches[2] === 'url') {
					value!.url = config.value;
				}

			}
		});

		const remoteItems: (vscode.QuickPickItem & { remote: string })[] = [];

		remoteInfos.forEach((value, key) => {
			if (value.branches.size === 0) {
				let description = value.createdForPullRequest ? '' : 'Not created by GitHub Pull Request extension';
				if (value.url) {
					description = description ? (description + ' ' + value.url) : value.url;
				}

				remoteItems.push({
					label: key,
					description: description,
					picked: value.createdForPullRequest,
					remote: key
				});
			}
		});

		return remoteItems;
	}

	async deleteLocalBranchesNRemotes() {
		return new Promise(async resolve => {
			const quickPick = vscode.window.createQuickPick();
			quickPick.canSelectMany = true;
			quickPick.ignoreFocusOut = true;
			quickPick.placeholder = 'Choose local branches you want to delete permanently';
			quickPick.show();
			quickPick.busy = true;

			// Check local branches
			const results = await this.getBranchDeletionItems();
			quickPick.items = results;
			quickPick.selectedItems = results.filter(result => result.picked);
			quickPick.busy = false;

			let firstStep = true;
			quickPick.onDidAccept(async () => {
				if (firstStep) {
					const picks = quickPick.selectedItems;
					if (picks.length) {
						quickPick.busy = true;
						await Promise.all(picks.map(async pick => {
							await this.repository.deleteBranch(pick.label, true);
						}));
						quickPick.busy = false;
					}

					firstStep = false;
					quickPick.busy = true;

					const remoteItems = await this.getRemoteDeletionItems();

					if (remoteItems) {
						quickPick.placeholder = 'Choose remotes you want to delete permanently';
						quickPick.busy = false;
						quickPick.items = remoteItems;
						quickPick.selectedItems = remoteItems.filter(item => item.picked);
					} else {
						quickPick.hide();
					}
				} else {
					// delete remotes
					const picks = quickPick.selectedItems;
					if (picks.length) {
						quickPick.busy = true;
						await Promise.all(picks.map(async pick => {
							await this.repository.removeRemote(pick.label);
						}));
						quickPick.busy = false;
					}
					quickPick.hide();
				}
			});

			quickPick.onDidHide(() => {
				resolve();
			});
		});
	}

	async setReadyForReview(pullRequest: PullRequestModel): Promise<any> {
		try {
			if (!pullRequest.githubRepository.supportsGraphQl) {
				// currently the REST api doesn't support updating PR draft status
				vscode.window.showWarningMessage('"Ready for Review" operation failed: requires GitHub GraphQL API support');
				return;
			}

			const { mutate } = await pullRequest.githubRepository.ensure();

			const { data } = await mutate<MarkPullRequestReadyForReviewResponse>({
				mutation: queries.ReadyForReview,
				variables: {
					input: {
						pullRequestId: pullRequest.graphNodeId,
					}
				}
			});

			/* __GDPR__
				"pr.readyForReview.success" : {}
			*/
			this._telemetry.sendTelemetryEvent('pr.readyForReview.success');

			return data!.markPullRequestReadyForReview.pullRequest.isDraft;
		} catch (e) {
			/* __GDPR__
				"pr.readyForReview.failure" : {
					"message" : { "classification": "CallstackOrException", "purpose": "PerformanceAndHealth" }
				}
			*/
			this._telemetry.sendTelemetryEvent('pr.readyForReview.failure', { message: formatError(e) });
			throw e;
		}
	}

	private async createReview(pullRequest: PullRequestModel, event: ReviewEvent, message?: string): Promise<CommonReviewEvent> {
		const githubRepository = pullRequest.githubRepository;
		const { octokit, remote } = await githubRepository.ensure();

		const { data } = await octokit.pulls.createReview({
			owner: remote.owner,
			repo: remote.repositoryName,
			pull_number: pullRequest.prNumber,
			event: event,
			body: message,
		});

		return convertRESTReviewEvent(data, githubRepository);
	}

	public async submitReview(pullRequest: PullRequestModel, event?: ReviewEvent, body?: string): Promise<CommonReviewEvent> {
		const pendingReviewId = await this.getPendingReviewId(pullRequest);
		const githubRepository = pullRequest.githubRepository;
		const { mutate } = await githubRepository.ensure();

		if (pendingReviewId) {
			const { data } = await mutate<SubmitReviewResponse>({
				mutation: queries.SubmitReview,
				variables: {
					id: pendingReviewId,
					event: event || ReviewEvent.Comment,
					body
				}
			});

			pullRequest.inDraftMode = false;
			await this.updateDraftModeContext(pullRequest);

			return parseGraphQLReviewEvent(data!.submitPullRequestReview.pullRequestReview, githubRepository);
		} else {
			throw new Error(`Submitting review failed, no pending review for current pull request: ${pullRequest.prNumber}.`);
		}
	}

	async requestChanges(pullRequest: PullRequestModel, message?: string): Promise<CommonReviewEvent> {
		const action: Promise<CommonReviewEvent> = await this.getPendingReviewId(pullRequest)
			? this.submitReview(pullRequest, ReviewEvent.RequestChanges, message)
			: this.createReview(pullRequest, ReviewEvent.RequestChanges, message);

		return action
			.then(x => {
				/* __GDPR__
					"pr.requestChanges" : {}
				*/
				this._telemetry.sendTelemetryEvent('pr.requestChanges');
				return x;
			});
	}

	async approvePullRequest(pullRequest: PullRequestModel, message?: string): Promise<CommonReviewEvent> {
		const action: Promise<CommonReviewEvent> = await this.getPendingReviewId(pullRequest)
			? this.submitReview(pullRequest, ReviewEvent.Approve, message)
			: this.createReview(pullRequest, ReviewEvent.Approve, message);

		return action.then(x => {
			/* __GDPR__
				"pr.approve" : {}
			*/
			this._telemetry.sendTelemetryEvent('pr.approve');
			return x;
		});
	}

	async getPullRequestFileChangesInfo(pullRequest: PullRequestModel & IResolvedPullRequestModel): Promise<IRawFileChange[]> {
		Logger.debug(`Fetch file changes, base, head and merge base of PR #${pullRequest.prNumber} - enter`, PullRequestManager.ID);
		const githubRepository = pullRequest.githubRepository;
		const { octokit, remote } = await githubRepository.ensure();

		if (!pullRequest.base) {
			const info = await octokit.pulls.get({
				owner: remote.owner,
				repo: remote.repositoryName,
				pull_number: pullRequest.prNumber
			});
			pullRequest.update(convertRESTPullRequestToRawPullRequest(info.data, githubRepository));
		}

		const { data } = await octokit.repos.compareCommits({
			repo: remote.repositoryName,
			owner: remote.owner,
			base: `${pullRequest.base.repositoryCloneUrl.owner}:${encodeURIComponent(pullRequest.base.ref)}`,
			head: `${pullRequest.head.repositoryCloneUrl.owner}:${encodeURIComponent(pullRequest.head.ref)}`
		});

		pullRequest.mergeBase = data.merge_base_commit.sha;

		Logger.debug(`Fetch file changes and merge base of PR #${pullRequest.prNumber} - done`, PullRequestManager.ID);
		return data.files;
	}

	/**
	 * Add reviewers to a pull request
	 * @param pullRequest The pull request
	 * @param reviewers A list of GitHub logins
	 */
	async requestReview(pullRequest: PullRequestModel, reviewers: string[]): Promise<void> {
		const { octokit, remote } = await pullRequest.githubRepository.ensure();
		await octokit.pulls.createReviewRequest({
			owner: remote.owner,
			repo: remote.repositoryName,
			pull_number: pullRequest.prNumber,
			reviewers
		});
	}

	async deleteRequestedReview(pullRequest: PullRequestModel, reviewer: string): Promise<void> {
		const { octokit, remote } = await pullRequest.githubRepository.ensure();
		await octokit.pulls.deleteReviewRequest({
			owner: remote.owner,
			repo: remote.repositoryName,
			pull_number: pullRequest.prNumber,
			reviewers: [reviewer]
		});
	}

	async addLabels(pullRequest: PullRequestModel, labels: string[]): Promise<void> {
		const { octokit, remote } = await pullRequest.githubRepository.ensure();
		await octokit.issues.addLabels({
			owner: remote.owner,
			repo: remote.repositoryName,
			issue_number: pullRequest.prNumber,
			labels
		});
	}

	async removeLabel(pullRequest: PullRequestModel, label: string): Promise<void> {
		const { octokit, remote } = await pullRequest.githubRepository.ensure();
		await octokit.issues.removeLabel({
			owner: remote.owner,
			repo: remote.repositoryName,
			issue_number: pullRequest.prNumber,
			name: label
		});
	}

	async getPullRequestRepositoryDefaultBranch(pullRequest: PullRequestModel): Promise<string> {
		const branch = await pullRequest.githubRepository.getDefaultBranch();
		return branch;
	}

	async getPullRequestRepositoryAccessAndMergeMethods(pullRequest: PullRequestModel): Promise<RepoAccessAndMergeMethods> {
		const mergeOptions = await pullRequest.githubRepository.getRepoAccessAndMergeMethods();
		return mergeOptions;
	}

	async fullfillPullRequestMissingInfo(pullRequest: PullRequestModel): Promise<void> {
		try {
			if (!pullRequest.isResolved()) {
				return;
			}

			Logger.debug(`Fullfill pull request missing info - start`, PullRequestManager.ID);
			const githubRepository = pullRequest.githubRepository;
			const { octokit, remote } = await githubRepository.ensure();

			if (!pullRequest.base) {
				const { data } = await octokit.pulls.get({
					owner: remote.owner,
					repo: remote.repositoryName,
					pull_number: pullRequest.prNumber
				});
				pullRequest.update(convertRESTPullRequestToRawPullRequest(data, githubRepository));
			}

			if (!pullRequest.mergeBase) {
				const { data } = await octokit.repos.compareCommits({
					repo: remote.repositoryName,
					owner: remote.owner,
					base: `${pullRequest.base.repositoryCloneUrl.owner}:${encodeURIComponent(pullRequest.base.ref)}`,
					head: `${pullRequest.head.repositoryCloneUrl.owner}:${encodeURIComponent(pullRequest.head.ref)}`
				});

				pullRequest.mergeBase = data.merge_base_commit.sha;
			}
		} catch (e) {
			vscode.window.showErrorMessage(`Fetching Pull Request merge base failed: ${formatError(e)}`);
		}
		Logger.debug(`Fullfill pull request missing info - done`, PullRequestManager.ID);
	}

	//#region Git related APIs

	async resolvePullRequest(owner: string, repositoryName: string, pullRequestNumber: number): Promise<PullRequestModel | undefined> {
		const githubRepo = this._githubRepositories.find(repo =>
			repo.remote.owner.toLowerCase() === owner.toLowerCase() && repo.remote.repositoryName.toLowerCase() === repositoryName.toLowerCase()
		);

		if (!githubRepo) {
			return;
		}

		const pr = await githubRepo.getPullRequest(pullRequestNumber);
		return pr;
	}

	async getMatchingPullRequestMetadataForBranch() {
		if (!this.repository || !this.repository.state.HEAD || !this.repository.state.HEAD.name) {
			return null;
		}

		const matchingPullRequestMetadata = await PullRequestGitHelper.getMatchingPullRequestMetadataForBranch(this.repository, this.repository.state.HEAD.name);
		return matchingPullRequestMetadata;
	}

	async checkoutExistingPullRequestBranch(pullRequest: PullRequestModel): Promise<boolean> {
		return await PullRequestGitHelper.checkoutExistingPullRequestBranch(this.repository, pullRequest);
	}

	async getBranchNameForPullRequest(pullRequest: PullRequestModel) {
		return await PullRequestGitHelper.getBranchNRemoteForPullRequest(this.repository, pullRequest);
	}

	async fetchAndCheckout(pullRequest: PullRequestModel): Promise<void> {
		await PullRequestGitHelper.fetchAndCheckout(this.repository, this._allGitHubRemotes, pullRequest);
	}

	async checkout(branchName: string): Promise<void> {
		return this.repository.checkout(branchName);
	}

	private handleError(e: any) {
		if (e.code && e.code === 422) {
			let errorObject: RestErrorResult;
			try {
				errorObject = e.message && JSON.parse(e.message);
			} catch {
				// If we failed to parse the JSON re-throw the original error
				// since it will have a more useful stack
				throw e;
			}
			const firstError = errorObject && errorObject.errors && errorObject.errors[0];
			if (firstError && firstError.code === 'missing_field' && firstError.field === 'body') {
				throw new Error('Body can\'t be blank');
			} else {
				throw new Error('There is already a pending review for this pull request on GitHub. Please finish or dismiss this review to be able to leave more comments');
			}

		} else {
			throw e;
		}
	}

	private async addReviewTimelineEventComments(pullRequest: PullRequestModel, events: TimelineEvent[]): Promise<void> {
		interface CommentNode extends IComment {
			childComments?: CommentNode[];
		}

		const reviewEvents = events.filter(isReviewEvent);
		const reviewComments = await this.getPullRequestComments(pullRequest) as CommentNode[];

		const reviewEventsById = reviewEvents.reduce((index, evt) => {
			index[evt.id] = evt;
			evt.comments = [];
			return index;
		}, {} as { [key: number]: CommonReviewEvent });

		const commentsById = reviewComments.reduce((index, evt) => {
			index[evt.id] = evt;
			return index;
		}, {} as { [key: number]: CommentNode });

		const roots: CommentNode[] = [];
		let i = reviewComments.length; while (i-- > 0) {
			const c: CommentNode = reviewComments[i];
			if (!c.inReplyToId) {
				roots.unshift(c);
				continue;
			}
			const parent = commentsById[c.inReplyToId];
			parent.childComments = parent.childComments || [];
			parent.childComments = [c, ...(c.childComments || []), ...parent.childComments];
		}

		roots.forEach(c => {
			const review = reviewEventsById[c.pullRequestReviewId!];
			if (review) {
				review.comments = review.comments.concat(c).concat(c.childComments || []);
			}
		});

		const pendingReview = reviewEvents.filter(r => r.state.toLowerCase() === 'pending')[0];
		if (pendingReview) {
			// Ensures that pending comments made in reply to other reviews are included for the pending review
			pendingReview.comments = reviewComments.filter(c => c.isDraft);
		}
	}

	private async fixCommitAttribution(pullRequest: PullRequestModel, events: TimelineEvent[]): Promise<void> {
		const commits = await this.getPullRequestCommits(pullRequest);
		const commitEvents = events.filter(isCommitEvent);
		for (const commitEvent of commitEvents) {
			const matchingCommits = commits.filter(commit => commit.sha === commitEvent.sha);
			if (matchingCommits.length === 1) {
				const author = matchingCommits[0].author;
				// There is not necessarily a GitHub account associated with the commit.
				if (author !== null) {
					if (pullRequest.githubRepository.isGitHubDotCom) {
						commitEvent.author.avatarUrl = author.avatar_url;
					}

					commitEvent.author.login = author.login;
					commitEvent.author.url = author.html_url;
				}
			}
		}
	}

	private async parseRESTTimelineEvents(pullRequest: PullRequestModel, remote: Remote, events: any[]): Promise<TimelineEvent[]> {
		events.forEach(event => {
			const type = getEventType(event.event);
			event.event = type;
			return event;
		});

		events.forEach(event => {
			if (event.event === EventType.Commented) {
				this.addCommentPermissions(event, remote);
			}
		});

		await Promise.all([
			this.addReviewTimelineEventComments(pullRequest, events),
			this.fixCommitAttribution(pullRequest, events)
		]);

		return events;
	}

	createGitHubRepository(remote: Remote, credentialStore: CredentialStore): GitHubRepository {
		return new GitHubRepository(remote, credentialStore);
	}

	dispose() {
		this._subs.forEach(sub => sub.dispose());
	}
}

export function getEventType(text: string) {
	switch (text) {
		case 'committed':
			return EventType.Committed;
		case 'mentioned':
			return EventType.Mentioned;
		case 'subscribed':
			return EventType.Subscribed;
		case 'commented':
			return EventType.Commented;
		case 'reviewed':
			return EventType.Reviewed;
		default:
			return EventType.Other;
	}
}

const ownedByMe: Predicate<GitHubRepository> = repo => {
	const { currentUser = null } = repo.octokit as any;
	return currentUser && repo.remote.owner === currentUser.login;
};

const byRemoteName = (name: string): Predicate<GitHubRepository> =>
	({ remote: { remoteName } }) => remoteName === name;

export const titleAndBodyFrom = (message: string): { title: string, body: string } => {
	const idxLineBreak = message.indexOf('\n');
	return {
		title: idxLineBreak === -1
			? message
			: message.substr(0, idxLineBreak),

		body: idxLineBreak === -1
			? ''
			: message.slice(idxLineBreak + 1),
	};
};
<|MERGE_RESOLUTION|>--- conflicted
+++ resolved
@@ -1,2070 +1,2065 @@
-/*---------------------------------------------------------------------------------------------
- *  Copyright (c) Microsoft Corporation. All rights reserved.
- *  Licensed under the MIT License. See License.txt in the project root for license information.
- *--------------------------------------------------------------------------------------------*/
-
-import * as vscode from 'vscode';
-import * as path from 'path';
-import Octokit = require('@octokit/rest');
-import { CredentialStore } from './credentials';
-import { IComment } from '../common/comment';
-import { Remote, parseRepositoryRemotes } from '../common/remote';
-import { TimelineEvent, EventType, ReviewEvent as CommonReviewEvent, isReviewEvent, isCommitEvent } from '../common/timelineEvent';
-<<<<<<< HEAD
-import { GitHubRepository, PullRequestData } from './githubRepository';
-import { IPullRequestsPagingOptions, PRType, ReviewEvent, IPullRequestEditData, PullRequest, IRawFileChange, IAccount, ILabel, MergeMethodsAvailability } from './interface';
-=======
-import { GitHubRepository } from './githubRepository';
-import { IPullRequestsPagingOptions, PRType, ReviewEvent, IPullRequestEditData, PullRequest, IRawFileChange, IAccount, ILabel, RepoAccessAndMergeMethods } from './interface';
->>>>>>> 1f890177
-import { PullRequestGitHelper, PullRequestMetadata } from './pullRequestGitHelper';
-import { PullRequestModel, IResolvedPullRequestModel } from './pullRequestModel';
-import { GitHubManager } from '../authentication/githubServer';
-import { formatError, uniqBy, Predicate, groupBy } from '../common/utils';
-import { Repository, RefType, UpstreamRef } from '../api/api';
-import Logger from '../common/logger';
-import { EXTENSION_ID } from '../constants';
-import { fromPRUri } from '../common/uri';
-import { convertRESTPullRequestToRawPullRequest, convertPullRequestsGetCommentsResponseItemToComment, convertIssuesCreateCommentResponseToComment, parseGraphQLTimelineEvents, convertRESTTimelineEvents, getRelatedUsersFromTimelineEvents, parseGraphQLComment, getReactionGroup, convertRESTUserToAccount, convertRESTReviewEvent, parseGraphQLReviewEvent } from './utils';
-import { PendingReviewIdResponse, TimelineEventsResponse, PullRequestCommentsResponse, AddCommentResponse, SubmitReviewResponse, DeleteReviewResponse, EditCommentResponse, DeleteReactionResponse, AddReactionResponse, MarkPullRequestReadyForReviewResponse, PullRequestState } from './graphql';
-import { ITelemetry } from '../common/telemetry';
-import { ApiImpl } from '../api/api1';
-const queries = require('./queries.gql');
-
-interface PageInformation {
-	pullRequestPage: number;
-	hasMorePages: boolean | null;
-}
-
-interface RestErrorResult {
-	errors: RestError[];
-	message: string;
-}
-
-interface RestError {
-	code: string;
-	field: string;
-	resource: string;
-}
-
-interface PullRequestsResponseResult {
-	pullRequests: PullRequestModel[];
-	hasMorePages: boolean;
-	hasUnsearchedRepositories: boolean;
-}
-
-export class NoGitHubReposError extends Error {
-	constructor(public repository: Repository) {
-		super();
-	}
-
-	get message() {
-		return `${this.repository.rootUri.toString()} has no GitHub remotes`;
-	}
-}
-
-export class DetachedHeadError extends Error {
-	constructor(public repository: Repository) {
-		super();
-	}
-
-	get message() {
-		return `${this.repository.rootUri.toString()} has a detached HEAD (create a branch first)`;
-	}
-}
-
-export class BadUpstreamError extends Error {
-	constructor(
-		public branchName: string,
-		public upstreamRef: UpstreamRef,
-		public problem: string) {
-		super();
-	}
-
-	get message() {
-		const { upstreamRef: { remote, name }, branchName, problem } = this;
-		return `The upstream ref ${remote}/${name} for branch ${branchName} ${problem}.`;
-	}
-}
-
-export const SETTINGS_NAMESPACE = 'githubPullRequests';
-export const REMOTES_SETTING = 'remotes';
-
-interface NewCommentPosition {
-	path: string;
-	position: number;
-}
-
-interface ReplyCommentPosition {
-	inReplyTo: string;
-}
-
-export enum PRManagerState {
-	Initializing,
-	NeedsAuthentication,
-	RepositoriesLoaded
-}
-
-export interface PullRequestDefaults {
-	owner: string;
-	repo: string;
-	base: string;
-}
-
-export class PullRequestManager implements vscode.Disposable {
-	static ID = 'PullRequestManager';
-
-	private _subs: vscode.Disposable[];
-	private _activePullRequest?: PullRequestModel;
-	private _githubRepositories: GitHubRepository[];
-	private _allGitHubRemotes: Remote[] = [];
-	private _mentionableUsers?: { [key: string]: IAccount[] };
-	private _fetchMentionableUsersPromise?: Promise<{ [key: string]: IAccount[] }>;
-	private _gitBlameCache: { [key: string]: string } = {};
-	private _githubManager: GitHubManager;
-	private _repositoryPageInformation: Map<string, PageInformation> = new Map<string, PageInformation>();
-
-	private _onDidChangeActivePullRequest = new vscode.EventEmitter<void>();
-	readonly onDidChangeActivePullRequest: vscode.Event<void> = this._onDidChangeActivePullRequest.event;
-
-	private _onDidChangeState = new vscode.EventEmitter<void>();
-	readonly onDidChangeState: vscode.Event<void> = this._onDidChangeState.event;
-
-	private _state: PRManagerState = PRManagerState.Initializing;
-
-	constructor(
-		private _repository: Repository,
-		private readonly _telemetry: ITelemetry,
-		private _git: ApiImpl,
-		private _credentialStore: CredentialStore = new CredentialStore(_telemetry),
-	) {
-		this._subs = [];
-		this._githubRepositories = [];
-		this._githubManager = new GitHubManager();
-
-		this._subs.push(this._credentialStore);
-		this._subs.push(vscode.workspace.onDidChangeConfiguration(async e => {
-			if (e.affectsConfiguration(`${SETTINGS_NAMESPACE}.${REMOTES_SETTING}`)) {
-				await this.updateRepositories();
-				vscode.commands.executeCommand('pr.refreshList');
-			}
-		}));
-
-		this.setUpCompletionItemProvider();
-		this.showLoginPrompt();
-	}
-
-	get state() {
-		return this._state;
-	}
-
-	set state(state: PRManagerState) {
-		const stateChange = state !== this._state;
-		this._state = state;
-		if (stateChange) {
-			this._onDidChangeState.fire();
-		}
-	}
-
-	// Check if the remotes are authenticated and show a prompt if not, but don't block on user's response
-	private async showLoginPrompt(): Promise<void> {
-		const activeRemotes = await this.getActiveRemotes();
-		for (const server of uniqBy(activeRemotes, remote => remote.gitProtocol.normalizeUri()!.authority)) {
-			this._credentialStore.hasOctokit(server).then(authd => {
-				if (!authd) {
-					this._credentialStore.loginWithConfirmation(server);
-				}
-			});
-		}
-
-		return Promise.resolve();
-	}
-
-	private computeAllGitHubRemotes(): Promise<Remote[]> {
-		const remotes = parseRepositoryRemotes(this.repository);
-		const potentialRemotes = remotes.filter(remote => remote.host);
-		return Promise.all(potentialRemotes.map(remote => this._githubManager.isGitHub(remote.gitProtocol.normalizeUri()!)))
-			.then(results => potentialRemotes.filter((_, index, __) => results[index]))
-			.catch(e => {
-				Logger.appendLine(`Resolving GitHub remotes failed: ${formatError(e)}`);
-				vscode.window.showErrorMessage(`Resolving GitHub remotes failed: ${formatError(e)}`);
-				return [];
-			});
-	}
-
-	private async getActiveGitHubRemotes(allGitHubRemotes: Remote[]): Promise<Remote[]> {
-		const remotesSetting = vscode.workspace.getConfiguration(SETTINGS_NAMESPACE).get<string[]>(REMOTES_SETTING);
-
-		if (!remotesSetting) {
-			Logger.appendLine(`Unable to read remotes setting`);
-			return Promise.resolve([]);
-		}
-
-		remotesSetting.forEach(remote => {
-			if (!allGitHubRemotes.some(repo => repo.remoteName === remote)) {
-				Logger.appendLine(`No remote with name '${remote}' found. Please update your 'githubPullRequests.remotes' setting.`);
-			}
-		});
-
-		Logger.debug(`Displaying configured remotes: ${remotesSetting.join(', ')}`, PullRequestManager.ID);
-
-		return remotesSetting
-			.map(remote => allGitHubRemotes.find(repo => repo.remoteName === remote))
-			.filter((repo: Remote | undefined): repo is Remote => !!repo);
-	}
-
-	private setUpCompletionItemProvider() {
-		let lastPullRequest: PullRequestModel | undefined = undefined;
-		let lastPullRequestTimelineEvents: TimelineEvent[] = [];
-		let cachedUsers: vscode.CompletionItem[] = [];
-
-		vscode.languages.registerCompletionItemProvider({ scheme: 'comment' }, {
-			provideCompletionItems: async (document, position, token) => {
-				try {
-					const query = JSON.parse(document.uri.query);
-					if (query.extensionId !== EXTENSION_ID) {
-						return;
-					}
-
-					const wordRange = document.getWordRangeAtPosition(position, /@([a-z\d](?:[a-z\d]|-(?=[a-z\d])){0,38})?/i);
-					if (!wordRange || wordRange.isEmpty) {
-						return;
-					}
-
-					let prRelatedusers: { login: string; name?: string; }[] = [];
-					const fileRelatedUsersNames: { [key: string]: boolean } = {};
-					let mentionableUsers: { [key: string]: { login: string; name?: string; }[]; } = {};
-					let prNumber: number | undefined;
-					let remoteName: string | undefined;
-
-					const activeTextEditors = vscode.window.visibleTextEditors;
-					if (activeTextEditors.length) {
-						const visibilePREditor = activeTextEditors.find(editor => editor.document.uri.scheme === 'pr');
-
-						if (visibilePREditor) {
-							const params = fromPRUri(visibilePREditor.document.uri);
-							prNumber = params!.prNumber;
-							remoteName = params!.remoteName;
-						} else if (this._activePullRequest) {
-							prNumber = this._activePullRequest.prNumber;
-							remoteName = this._activePullRequest.remote.remoteName;
-						}
-
-						if (lastPullRequest && prNumber && prNumber === lastPullRequest.prNumber) {
-							return cachedUsers;
-						}
-					}
-
-					const prRelatedUsersPromise = new Promise(async resolve => {
-						if (prNumber && remoteName) {
-							Logger.debug('get Timeline Events and parse users', PullRequestManager.ID);
-							if (lastPullRequest && lastPullRequest.prNumber === prNumber) {
-								return lastPullRequestTimelineEvents;
-							}
-
-							const githubRepos = this._githubRepositories.filter(repo => repo.remote.remoteName === remoteName);
-
-							if (githubRepos.length) {
-								lastPullRequest = await githubRepos[0].getPullRequest(prNumber);
-								lastPullRequestTimelineEvents = await this.getTimelineEvents(lastPullRequest!);
-							}
-
-							prRelatedusers = getRelatedUsersFromTimelineEvents(lastPullRequestTimelineEvents);
-							resolve();
-						}
-
-						resolve();
-					});
-
-					const fileRelatedUsersNamesPromise = new Promise(async resolve => {
-						if (activeTextEditors.length) {
-							try {
-								Logger.debug('git blame and parse users', PullRequestManager.ID);
-								const fsPath = path.resolve(activeTextEditors[0].document.uri.fsPath);
-								let blames: string | undefined;
-								if (this._gitBlameCache[fsPath]) {
-									blames = this._gitBlameCache[fsPath];
-								} else {
-									blames = await this.repository.blame(fsPath);
-									this._gitBlameCache[fsPath] = blames;
-								}
-
-								const blameLines = blames.split('\n');
-
-								for (const line in blameLines) {
-									const matches = /^\w{11} \S*\s*\((.*)\s*\d{4}\-/.exec(blameLines[line]);
-
-									if (matches && matches.length === 2) {
-										const name = matches[1].trim();
-										fileRelatedUsersNames[name] = true;
-									}
-								}
-							} catch (err) {
-								Logger.debug(err, PullRequestManager.ID);
-							}
-						}
-
-						resolve();
-					});
-
-					const getMentionableUsersPromise = new Promise(async resolve => {
-						Logger.debug('get mentionable users', PullRequestManager.ID);
-						mentionableUsers = await this.getMentionableUsers();
-						resolve();
-					});
-
-					await Promise.all([prRelatedUsersPromise, fileRelatedUsersNamesPromise, getMentionableUsersPromise]);
-
-					cachedUsers = [];
-					const prRelatedUsersMap: { [key: string]: { login: string; name?: string; } } = {};
-					Logger.debug('prepare user suggestions', PullRequestManager.ID);
-
-					prRelatedusers.forEach(user => {
-						if (!prRelatedUsersMap[user.login]) {
-							prRelatedUsersMap[user.login] = user;
-						}
-					});
-
-					const secondMap: { [key: string]: boolean } = {};
-
-					for (const mentionableUserGroup in mentionableUsers) {
-						mentionableUsers[mentionableUserGroup].forEach(user => {
-							if (!prRelatedUsersMap[user.login] && !secondMap[user.login]) {
-								secondMap[user.login] = true;
-
-								let priority = 2;
-								if (fileRelatedUsersNames[user.login] || (user.name && fileRelatedUsersNames[user.name])) {
-									priority = 1;
-								}
-
-								if (prRelatedUsersMap[user.login]) {
-									priority = 0;
-								}
-
-								cachedUsers.push({
-									label: `@${user.login}`,
-									insertText: `${user.login}`,
-									filterText: `${user.login}` + (user.name && user.name !== user.login ? `_${user.name.toLowerCase().replace(' ', '_')}` : ''),
-									sortText: `${priority}_${user.login}`,
-									detail: `${user.name}`
-								});
-							}
-						});
-					}
-
-					for (const user in prRelatedUsersMap) {
-						if (!secondMap[user]) {
-							// if the mentionable api call fails partially, we should still populate related users from timeline events into the completion list
-							cachedUsers.push({
-								label: `@${prRelatedUsersMap[user].login}`,
-								insertText: `${prRelatedUsersMap[user].login}`,
-								filterText: `${prRelatedUsersMap[user].login}` + (prRelatedUsersMap[user].name && prRelatedUsersMap[user].name !== prRelatedUsersMap[user].login ? `_${prRelatedUsersMap[user].name!.toLowerCase().replace(' ', '_')}` : ''),
-								sortText: `0_${prRelatedUsersMap[user].login}`,
-								detail: `${prRelatedUsersMap[user].name}`
-							});
-						}
-					}
-
-					Logger.debug('done', PullRequestManager.ID);
-					return cachedUsers;
-				} catch (e) {
-					return [];
-				}
-			}
-		}, '@');
-
-	}
-
-	get activePullRequest(): (PullRequestModel | undefined) {
-		return this._activePullRequest;
-	}
-
-	set activePullRequest(pullRequest: (PullRequestModel | undefined)) {
-		this._activePullRequest = pullRequest;
-		this._onDidChangeActivePullRequest.fire();
-	}
-
-	get repository(): Repository {
-		return this._repository;
-	}
-
-	set repository(repository: Repository) {
-		this._repository = repository;
-	}
-
-	get credentialStore(): CredentialStore {
-		return this._credentialStore;
-	}
-
-	async clearCredentialCache(): Promise<void> {
-		this._credentialStore.reset();
-		this.state = PRManagerState.Initializing;
-	}
-
-	private async getActiveRemotes(): Promise<Remote[]> {
-		this._allGitHubRemotes = await this.computeAllGitHubRemotes();
-		const activeRemotes = await this.getActiveGitHubRemotes(this._allGitHubRemotes);
-
-		if (activeRemotes.length) {
-			await vscode.commands.executeCommand('setContext', 'github:hasGitHubRemotes', true);
-			Logger.appendLine('Found GitHub remote');
-		} else {
-			await vscode.commands.executeCommand('setContext', 'github:hasGitHubRemotes', false);
-			Logger.appendLine('No GitHub remotes found');
-		}
-
-		return activeRemotes;
-	}
-
-	async updateRepositories(): Promise<void> {
-		if (this._git.state === 'uninitialized') {
-			return;
-		}
-
-		const activeRemotes = await this.getActiveRemotes();
-
-		const serverAuthPromises: Promise<boolean>[] = [];
-		const authenticatedRemotes: Remote[] = [];
-
-		const activeRemotesByAuthority = groupBy(activeRemotes, remote => remote.gitProtocol.normalizeUri()!.authority);
-		for (const authority of Object.keys(activeRemotesByAuthority)) {
-			const remotesForAuthority = activeRemotesByAuthority[authority];
-			serverAuthPromises.push(this._credentialStore.hasOctokit(remotesForAuthority[0]).then(authd => {
-				if (!authd) {
-					return false;
-				} else {
-					authenticatedRemotes.push(...remotesForAuthority);
-					return true;
-				}
-			}));
-		}
-
-		let hasAuthenticated = false;
-		await Promise.all(serverAuthPromises).then(authenticationResult => {
-			hasAuthenticated = authenticationResult.some(isAuthd => isAuthd);
-			vscode.commands.executeCommand('setContext', 'github:authenticated', hasAuthenticated);
-		}).catch(e => {
-			Logger.appendLine(`serverAuthPromises failed: ${formatError(e)}`);
-		});
-
-		const repositories: GitHubRepository[] = [];
-		const resolveRemotePromises: Promise<void>[] = [];
-
-		authenticatedRemotes.forEach(remote => {
-			const repository = this.createGitHubRepository(remote, this._credentialStore);
-			resolveRemotePromises.push(repository.resolveRemote());
-			repositories.push(repository);
-		});
-
-		return Promise.all(resolveRemotePromises).then(_ => {
-			const oldRepositories = this._githubRepositories;
-			this._githubRepositories = repositories;
-			oldRepositories.forEach(repo => repo.dispose());
-
-			const repositoriesChanged = oldRepositories.length !== this._githubRepositories.length
-				|| !oldRepositories.every(oldRepo => this._githubRepositories.some(newRepo => newRepo.remote.equals(oldRepo.remote)));
-
-			this.getMentionableUsers(repositoriesChanged);
-			this.state = hasAuthenticated || !activeRemotes.length ? PRManagerState.RepositoriesLoaded : PRManagerState.NeedsAuthentication;
-			return Promise.resolve();
-		});
-	}
-
-	async getMentionableUsers(clearCache?: boolean): Promise<{ [key: string]: IAccount[] }> {
-		if (clearCache) {
-			delete this._mentionableUsers;
-		}
-
-		if (this._mentionableUsers) {
-			return this._mentionableUsers;
-		}
-
-		if (!this._fetchMentionableUsersPromise) {
-			const cache: { [key: string]: IAccount[] } = {};
-			return this._fetchMentionableUsersPromise = new Promise((resolve) => {
-				const promises = this._githubRepositories.map(async githubRepository => {
-					const data = await githubRepository.getMentionableUsers();
-					cache[githubRepository.remote.remoteName] = data;
-					return;
-				});
-
-				Promise.all(promises).then(() => {
-					this._mentionableUsers = cache;
-					this._fetchMentionableUsersPromise = undefined;
-					resolve(cache);
-				});
-			});
-		}
-
-		return this._fetchMentionableUsersPromise;
-	}
-
-	/**
-	 * Returns the remotes that are currently active, which is those that are important by convention (origin, upstream),
-	 * or the remotes configured by the setting githubPullRequests.remotes
-	 */
-	getGitHubRemotes(): Remote[] {
-		const githubRepositories = this._githubRepositories;
-
-		if (!githubRepositories || !githubRepositories.length) {
-			return [];
-		}
-
-		return githubRepositories.map(repository => repository.remote);
-	}
-
-	/**
-	 * Returns all remotes from the repository.
-	 */
-	getAllGitHubRemotes(): Remote[] {
-		return this._allGitHubRemotes;
-	}
-
-	async authenticate(): Promise<boolean> {
-		let wasSuccessful = false;
-		const activeRemotes = await this.getActiveGitHubRemotes(this._allGitHubRemotes);
-
-		const promises = uniqBy(activeRemotes, x => x.normalizedHost).map(async remote => {
-			wasSuccessful = !!(await this._credentialStore.login(remote)) || wasSuccessful;
-			return;
-		});
-
-		return Promise.all(promises).then(_ => {
-			return wasSuccessful;
-		});
-	}
-
-	async getLocalPullRequests(): Promise<PullRequestModel[]> {
-		const githubRepositories = this._githubRepositories;
-
-		if (!githubRepositories || !githubRepositories.length) {
-			return [];
-		}
-
-		const localBranches = this.repository.state.refs
-			.filter(r => r.type === RefType.Head && r.name !== undefined)
-			.map(r => r.name!);
-
-		const promises = localBranches.map(async localBranchName => {
-			const matchingPRMetadata = await PullRequestGitHelper.getMatchingPullRequestMetadataForBranch(this.repository, localBranchName);
-
-			if (matchingPRMetadata) {
-				const { owner, prNumber } = matchingPRMetadata;
-				const githubRepo = githubRepositories.find(repo => repo.remote.owner.toLocaleLowerCase() === owner.toLocaleLowerCase());
-
-				if (githubRepo) {
-					const pullRequest: PullRequestModel | undefined = await githubRepo.getPullRequest(prNumber);
-
-					if (pullRequest) {
-						pullRequest.localBranchName = localBranchName;
-						return pullRequest;
-					}
-				}
-			}
-
-			return Promise.resolve(null);
-		});
-
-		return Promise.all(promises).then(values => {
-			return values.filter(value => value !== null) as PullRequestModel[];
-		});
-	}
-
-	async getLabels(pullRequest: PullRequestModel): Promise<ILabel[]> {
-		const { remote, octokit } = await pullRequest.githubRepository.ensure();
-
-		let hasNextPage = false;
-		let page = 1;
-		let results: ILabel[] = [];
-
-		do {
-			const result = await octokit.issues.listLabelsForRepo({
-				owner: remote.owner,
-				repo: remote.repositoryName,
-				page
-			});
-
-			results = results.concat(result.data.map(label => {
-				return {
-					name: label.name,
-					color: label.color
-				};
-			}));
-
-			results = results.sort((a, b) => a.name.localeCompare(b.name));
-
-			hasNextPage = !!result.headers.link && result.headers.link.indexOf('rel="next"') > -1;
-			page += 1;
-		} while (hasNextPage);
-
-		return results;
-	}
-
-	async deleteLocalPullRequest(pullRequest: PullRequestModel, force?: boolean): Promise<void> {
-		if (!pullRequest.localBranchName) {
-			return;
-		}
-		await this.repository.deleteBranch(pullRequest.localBranchName, force);
-
-		let remoteName: string | undefined = undefined;
-		try {
-			remoteName = await this.repository.getConfig(`branch.${pullRequest.localBranchName}.remote`);
-		} catch (e) { }
-
-		if (!remoteName) {
-			return;
-		}
-
-		// If the extension created a remote for the branch, remove it if there are no other branches associated with it
-		const isPRRemote = await PullRequestGitHelper.isRemoteCreatedForPullRequest(this.repository, remoteName);
-		if (isPRRemote) {
-			const configs = await this.repository.getConfigs();
-			const hasOtherAssociatedBranches = configs
-				.some(({ key, value }) => /^branch.*\.remote$/.test(key) && value === remoteName);
-
-			if (!hasOtherAssociatedBranches) {
-				await this.repository.removeRemote(remoteName);
-			}
-		}
-
-		/* __GDPR__
-			"branch.delete" : {}
-		*/
-		this._telemetry.sendTelemetryEvent('branch.delete');
-	}
-
-	// Keep track of how many pages we've fetched for each query, so when we reload we pull the same ones.
-	private totalFetchedPages = new Map<string, number>();
-
-	/**
-	 * This method works in three different ways:
-	 * 1) Initialize: fetch the first page of the first remote that has pages
-	 * 2) Fetch Next: fetch the next page from this remote, or if it has no more pages, the first page from the next remote that does have pages
-	 * 3) Restore: fetch all the pages you previously have fetched
-	 *
-	 * When `options.fetchNextPage === false`, we are in case 2.
-	 * Otherwise:
-	 *   If `this.totalFetchQueries[queryId] === 0`, we are in case 1.
-	 *   Otherwise, we're in case 3.
-	 */
-	async getPullRequests(type: PRType, options: IPullRequestsPagingOptions = { fetchNextPage: false }, query?: string): Promise<PullRequestsResponseResult> {
-		if (!this._githubRepositories || !this._githubRepositories.length) {
-			return {
-				pullRequests: [],
-				hasMorePages: false,
-				hasUnsearchedRepositories: false
-			};
-		}
-
-		const queryId = type.toString() + (query || '');
-		const getTotalFetchedPages = () => this.totalFetchedPages.get(queryId) || 0;
-		const setTotalFetchedPages = (numPages: number) => this.totalFetchedPages.set(queryId, numPages);
-
-		for (const repository of this._githubRepositories) {
-			const remoteId = repository.remote.url.toString() + queryId;
-			if (!this._repositoryPageInformation.get(remoteId)) {
-				this._repositoryPageInformation.set(remoteId, {
-					pullRequestPage: 0,
-					hasMorePages: null
-				});
-			}
-		}
-
-		let pagesFetched = 0;
-		const pullRequestData: PullRequestData = { hasMorePages: false, pullRequests: [] };
-		const addPage = (page: PullRequestData | undefined) => {
-			pagesFetched++;
-			if (page) {
-				pullRequestData.pullRequests = pullRequestData.pullRequests.concat(page.pullRequests);
-				pullRequestData.hasMorePages = page.hasMorePages;
-			}
-		};
-
-		const githubRepositories = this._githubRepositories.filter(repo => {
-			const info = this._repositoryPageInformation.get(repo.remote.url.toString() + queryId);
-			// If we are in case 1 or 3, don't filter out repos that are out of pages, as we will be querying from the start.
-			return info && (options.fetchNextPage === false || info.hasMorePages !== false);
-		});
-
-		for (let i = 0; i < githubRepositories.length; i++) {
-			const githubRepository = githubRepositories[i];
-			const remoteId = githubRepository.remote.url.toString() + queryId;
-			const pageInformation = this._repositoryPageInformation.get(remoteId)!;
-
-			const fetchPage = async (pageNumber: number) =>
-				type === PRType.All
-					? await githubRepository.getAllPullRequests(pageNumber)
-					: await githubRepository.getPullRequestsForCategory(query || '', pageNumber);
-
-			if (options.fetchNextPage) {
-				// Case 2. Fetch a single new page, and increment the global number of pages fetched for this query.
-				pageInformation.pullRequestPage++;
-				addPage(await fetchPage(pageInformation.pullRequestPage));
-				setTotalFetchedPages(getTotalFetchedPages() + 1);
-			} else {
-				// Case 1&3. Fetch all the pages we have fetched in the past, or in case 1, just a single page.
-
-				if (pageInformation.pullRequestPage === 0) {
-					// Case 1. Pretend we have previously fetched the first page, then hand off to the case 3 machinery to "fetch all pages we have fetched in the past"
-					pageInformation.pullRequestPage = 1;
-				}
-
-				const pages = await Promise.all(
-					Array.from({ length: pageInformation.pullRequestPage }).map((_, j) => fetchPage(j + 1)));
-				pages.forEach(page => addPage(page));
-			}
-
-			pageInformation.hasMorePages = pullRequestData.hasMorePages;
-
-			// Break early if
-			// 1) we've received data AND
-			// 2) either we're fetching just the next page (case 2)
-			//    OR we're fetching all (cases 1&3), and we've fetched as far as we had previously (or further, in case 1).
-			if (
-				pullRequestData.pullRequests.length &&
-				(options.fetchNextPage === true ||
-					(options.fetchNextPage === false && pagesFetched >= getTotalFetchedPages()))
-			) {
-				if (getTotalFetchedPages() === 0) {
-					// We're in case 1, manually set number of pages we looked through until we found first results.
-					setTotalFetchedPages(pagesFetched);
-				}
-
-				return {
-					pullRequests: pullRequestData.pullRequests,
-					hasMorePages: pageInformation.hasMorePages,
-					hasUnsearchedRepositories: i < githubRepositories.length - 1
-				};
-			}
-		}
-
-		return {
-			pullRequests: [],
-			hasMorePages: false,
-			hasUnsearchedRepositories: false
-		};
-	}
-
-	async getStatusChecks(pullRequest: PullRequestModel): Promise<Octokit.ReposGetCombinedStatusForRefResponse | undefined> {
-		if (!pullRequest.isResolved()) {
-			return;
-		}
-
-		const { remote, octokit } = await pullRequest.githubRepository.ensure();
-
-		const result = await octokit.repos.getCombinedStatusForRef({
-			owner: remote.owner,
-			repo: remote.repositoryName,
-			ref: pullRequest.head.sha
-		});
-
-		return result.data;
-	}
-
-	async getReviewRequests(pullRequest: PullRequestModel): Promise<IAccount[]> {
-		const githubRepository = pullRequest.githubRepository;
-		const { remote, octokit } = await githubRepository.ensure();
-		const result = await octokit.pulls.listReviewRequests({
-			owner: remote.owner,
-			repo: remote.repositoryName,
-			pull_number: pullRequest.prNumber
-		});
-
-		return result.data.users.map((user: any) => convertRESTUserToAccount(user, githubRepository));
-	}
-
-	async getPullRequestComments(pullRequest: PullRequestModel): Promise<IComment[]> {
-		const { supportsGraphQl } = pullRequest.githubRepository;
-		return supportsGraphQl
-			? this.getAllPullRequestReviewComments(pullRequest)
-			: this.getPullRequestReviewComments(pullRequest);
-	}
-
-	private async getAllPullRequestReviewComments(pullRequest: PullRequestModel): Promise<IComment[]> {
-		const { remote, query } = await pullRequest.githubRepository.ensure();
-		try {
-			const { data } = await query<PullRequestCommentsResponse>({
-				query: queries.PullRequestComments,
-				variables: {
-					owner: remote.owner,
-					name: remote.repositoryName,
-					number: pullRequest.prNumber,
-				}
-			});
-
-			const comments = data.repository.pullRequest.reviews.nodes
-				.map((node: any) => node.comments.nodes.map((comment: any) => parseGraphQLComment(comment), remote))
-				.reduce((prev: any, curr: any) => prev.concat(curr), [])
-				.sort((a: IComment, b: IComment) => { return a.createdAt > b.createdAt ? 1 : -1; });
-
-			return comments;
-		} catch (e) {
-			Logger.appendLine(`Failed to get pull request review comments: ${formatError(e)}`);
-			return [];
-		}
-	}
-
-	/**
-	 * Returns review comments from the pull request using the REST API, comments on pending reviews are not included.
-	 */
-	private async getPullRequestReviewComments(pullRequest: PullRequestModel): Promise<IComment[]> {
-		Logger.debug(`Fetch comments of PR #${pullRequest.prNumber} - enter`, PullRequestManager.ID);
-		const githubRepository = (pullRequest as PullRequestModel).githubRepository;
-		const { remote, octokit } = await githubRepository.ensure();
-		const reviewData = await octokit.pulls.listComments({
-			owner: remote.owner,
-			repo: remote.repositoryName,
-			pull_number: pullRequest.prNumber,
-			per_page: 100
-		});
-		Logger.debug(`Fetch comments of PR #${pullRequest.prNumber} - done`, PullRequestManager.ID);
-
-		return reviewData.data.map((comment: any) => this.addCommentPermissions(convertPullRequestsGetCommentsResponseItemToComment(comment, githubRepository), remote));
-	}
-
-	async getPullRequestCommits(pullRequest: PullRequestModel): Promise<Octokit.PullsListCommitsResponseItem[]> {
-		try {
-			Logger.debug(`Fetch commits of PR #${pullRequest.prNumber} - enter`, PullRequestManager.ID);
-			const { remote, octokit } = await pullRequest.githubRepository.ensure();
-			const commitData = await octokit.pulls.listCommits({
-				pull_number: pullRequest.prNumber,
-				owner: remote.owner,
-				repo: remote.repositoryName
-			});
-			Logger.debug(`Fetch commits of PR #${pullRequest.prNumber} - done`, PullRequestManager.ID);
-
-			return commitData.data;
-		} catch (e) {
-			vscode.window.showErrorMessage(`Fetching commits failed: ${formatError(e)}`);
-			return [];
-		}
-	}
-
-	async getCommitChangedFiles(pullRequest: PullRequestModel, commit: Octokit.PullsListCommitsResponseItem): Promise<Octokit.ReposGetCommitResponseFilesItem[]> {
-		try {
-			Logger.debug(`Fetch file changes of commit ${commit.sha} in PR #${pullRequest.prNumber} - enter`, PullRequestManager.ID);
-			const { octokit, remote } = await pullRequest.githubRepository.ensure();
-			const fullCommit = await octokit.repos.getCommit({
-				owner: remote.owner,
-				repo: remote.repositoryName,
-				commit_sha: commit.sha
-			});
-			Logger.debug(`Fetch file changes of commit ${commit.sha} in PR #${pullRequest.prNumber} - done`, PullRequestManager.ID);
-
-			return fullCommit.data.files.filter(file => !!file.patch);
-		} catch (e) {
-			vscode.window.showErrorMessage(`Fetching commit file changes failed: ${formatError(e)}`);
-			return [];
-		}
-	}
-
-	async getFile(pullRequest: PullRequestModel, filePath: string, commit: string) {
-		const { octokit, remote } = await pullRequest.githubRepository.ensure();
-		const fileContent = await octokit.repos.getContents({
-			owner: remote.owner,
-			repo: remote.repositoryName,
-			path: filePath,
-			ref: commit
-		});
-
-		const contents = fileContent.data.content;
-		const buff = new Buffer(contents, fileContent.data.encoding);
-		return buff.toString();
-	}
-
-	async getTimelineEvents(pullRequest: PullRequestModel): Promise<TimelineEvent[]> {
-		Logger.debug(`Fetch timeline events of PR #${pullRequest.prNumber} - enter`, PullRequestManager.ID);
-		const githubRepository = pullRequest.githubRepository;
-		const { octokit, query, remote, supportsGraphQl } = await githubRepository.ensure();
-
-		let ret = [];
-		if (supportsGraphQl) {
-			try {
-				const { data } = await query<TimelineEventsResponse>({
-					query: queries.TimelineEvents,
-					variables: {
-						owner: remote.owner,
-						name: remote.repositoryName,
-						number: pullRequest.prNumber
-					}
-				});
-				ret = data.repository.pullRequest.timelineItems.nodes;
-				const events = parseGraphQLTimelineEvents(ret, githubRepository);
-				await this.addReviewTimelineEventComments(pullRequest, events);
-
-				return events;
-			} catch (e) {
-				console.log(e);
-				return [];
-			}
-		} else {
-			ret = (await octokit.issues.listEventsForTimeline({
-				owner: remote.owner,
-				repo: remote.repositoryName,
-				issue_number: pullRequest.prNumber,
-				per_page: 100
-			})).data;
-			Logger.debug(`Fetch timeline events of PR #${pullRequest.prNumber} - done`, PullRequestManager.ID);
-			return convertRESTTimelineEvents(await this.parseRESTTimelineEvents(pullRequest, remote, ret));
-		}
-	}
-
-	async getIssueComments(pullRequest: PullRequestModel): Promise<Octokit.IssuesListCommentsResponseItem[]> {
-		Logger.debug(`Fetch issue comments of PR #${pullRequest.prNumber} - enter`, PullRequestManager.ID);
-		const { octokit, remote } = await pullRequest.githubRepository.ensure();
-
-		const promise = await octokit.issues.listComments({
-			owner: remote.owner,
-			repo: remote.repositoryName,
-			issue_number: pullRequest.prNumber,
-			per_page: 100
-		});
-		Logger.debug(`Fetch issue comments of PR #${pullRequest.prNumber} - done`, PullRequestManager.ID);
-
-		return promise.data;
-	}
-
-	async createIssueComment(pullRequest: PullRequestModel, text: string): Promise<IComment> {
-		const githubRepository = pullRequest.githubRepository;
-		const { octokit, remote } = await githubRepository.ensure();
-
-		const promise = await octokit.issues.createComment({
-			body: text,
-			issue_number: pullRequest.prNumber,
-			owner: remote.owner,
-			repo: remote.repositoryName
-		});
-
-		return this.addCommentPermissions(convertIssuesCreateCommentResponseToComment(promise.data, githubRepository), remote);
-	}
-
-	async createCommentReply(pullRequest: PullRequestModel, body: string, reply_to: IComment): Promise<IComment | undefined> {
-		const pendingReviewId = await this.getPendingReviewId(pullRequest);
-		if (pendingReviewId) {
-			return this.addCommentToPendingReview(pullRequest, pendingReviewId, body, { inReplyTo: reply_to.graphNodeId });
-		}
-
-		const githubRepository = pullRequest.githubRepository;
-		const { octokit, remote } = await githubRepository.ensure();
-
-		try {
-			const ret = await octokit.pulls.createCommentReply({
-				owner: remote.owner,
-				repo: remote.repositoryName,
-				pull_number: pullRequest.prNumber,
-				body: body,
-				in_reply_to: Number(reply_to.id)
-			});
-
-			return this.addCommentPermissions(convertPullRequestsGetCommentsResponseItemToComment(ret.data, githubRepository), remote);
-		} catch (e) {
-			this.handleError(e);
-		}
-	}
-
-	async deleteReview(pullRequest: PullRequestModel): Promise<{ deletedReviewId: number, deletedReviewComments: IComment[] }> {
-		const pendingReviewId = await this.getPendingReviewId(pullRequest);
-		const { mutate } = await pullRequest.githubRepository.ensure();
-		const { data } = await mutate<DeleteReviewResponse>({
-			mutation: queries.DeleteReview,
-			variables: {
-				input: { pullRequestReviewId: pendingReviewId }
-			}
-		});
-
-		const { comments, databaseId } = data!.deletePullRequestReview.pullRequestReview;
-
-		pullRequest.inDraftMode = false;
-		await this.updateDraftModeContext(pullRequest);
-
-		return {
-			deletedReviewId: databaseId,
-			deletedReviewComments: comments.nodes.map(parseGraphQLComment)
-		};
-	}
-
-	async startReview(pullRequest: PullRequestModel): Promise<void> {
-		const { mutate } = await pullRequest.githubRepository.ensure();
-		await mutate<void>({
-			mutation: queries.StartReview,
-			variables: {
-				input: {
-					body: '',
-					pullRequestId: pullRequest.prItem.graphNodeId
-				}
-			}
-		}).then(x => x.data).catch(e => {
-			Logger.appendLine(`Failed to start review: ${e.message}`);
-		});
-
-		pullRequest.inDraftMode = true;
-		await this.updateDraftModeContext(pullRequest);
-
-		return;
-	}
-
-	async validateDraftMode(pullRequest: PullRequestModel): Promise<boolean> {
-		const inDraftMode = !!await this.getPendingReviewId(pullRequest);
-		if (inDraftMode !== pullRequest.inDraftMode) {
-			pullRequest.inDraftMode = inDraftMode;
-		}
-
-		await this.updateDraftModeContext(pullRequest);
-
-		return inDraftMode;
-	}
-
-	async updateDraftModeContext(pullRequest: PullRequestModel) {
-		if (this._activePullRequest && this._activePullRequest.prNumber === pullRequest.prNumber) {
-			await vscode.commands.executeCommand('setContext', 'reviewInDraftMode', pullRequest.inDraftMode);
-		}
-	}
-
-	async getPendingReviewId(pullRequest = this._activePullRequest): Promise<string | undefined> {
-		if (!pullRequest) {
-			return undefined;
-		}
-
-		if (!pullRequest.githubRepository.supportsGraphQl) {
-			return;
-		}
-
-		const { query, octokit } = await pullRequest.githubRepository.ensure();
-		const { currentUser = '' } = octokit as any;
-		try {
-			const { data } = await query<PendingReviewIdResponse>({
-				query: queries.GetPendingReviewId,
-				variables: {
-					pullRequestId: (pullRequest as PullRequestModel).prItem.graphNodeId,
-					author: currentUser.login
-				}
-			});
-			return data.node.reviews.nodes[0].id;
-		} catch (error) {
-			return;
-		}
-	}
-
-	async addCommentToPendingReview(pullRequest: PullRequestModel, reviewId: string, body: string, position: NewCommentPosition | ReplyCommentPosition): Promise<IComment> {
-		const { mutate } = await pullRequest.githubRepository.ensure();
-		const { data } = await mutate<AddCommentResponse>({
-			mutation: queries.AddComment,
-			variables: {
-				input: {
-					pullRequestReviewId: reviewId,
-					body,
-					...position
-				}
-			}
-		});
-
-		const { comment } = data!.addPullRequestReviewComment;
-		return parseGraphQLComment(comment);
-	}
-
-	async addCommentReaction(pullRequest: PullRequestModel, graphNodeId: string, reaction: vscode.CommentReaction): Promise<AddReactionResponse> {
-		const reactionEmojiToContent = getReactionGroup().reduce((prev, curr) => {
-			prev[curr.label] = curr.title;
-			return prev;
-		}, {} as { [key: string]: string });
-		const { mutate } = await pullRequest.githubRepository.ensure();
-		const { data } = await mutate<AddReactionResponse>({
-			mutation: queries.AddReaction,
-			variables: {
-				input: {
-					subjectId: graphNodeId,
-					content: reactionEmojiToContent[reaction.label!]
-				}
-			}
-		});
-
-		return data!;
-	}
-
-	async deleteCommentReaction(pullRequest: PullRequestModel, graphNodeId: string, reaction: vscode.CommentReaction): Promise<DeleteReactionResponse> {
-		const reactionEmojiToContent = getReactionGroup().reduce((prev, curr) => {
-			prev[curr.label] = curr.title;
-			return prev;
-		}, {} as { [key: string]: string });
-		const { mutate } = await pullRequest.githubRepository.ensure();
-		const { data } = await mutate<DeleteReactionResponse>({
-			mutation: queries.DeleteReaction,
-			variables: {
-				input: {
-					subjectId: graphNodeId,
-					content: reactionEmojiToContent[reaction.label!]
-				}
-			}
-		});
-
-		return data!;
-	}
-
-	async createComment(pullRequest: PullRequestModel, body: string, commentPath: string, position: number): Promise<IComment | undefined> {
-		if (!pullRequest.validatePullRequestModel('Creating comment failed')) {
-			return;
-		}
-
-		const pendingReviewId = await this.getPendingReviewId(pullRequest);
-		if (pendingReviewId) {
-			return this.addCommentToPendingReview(pullRequest, pendingReviewId, body, { path: commentPath, position });
-		}
-
-		const githubRepository = pullRequest.githubRepository;
-		const { octokit, remote } = await githubRepository.ensure();
-
-		try {
-			const ret = await octokit.pulls.createComment({
-				owner: remote.owner,
-				repo: remote.repositoryName,
-				pull_number: pullRequest.prNumber,
-				body: body,
-				commit_id: pullRequest.head.sha,
-				path: commentPath,
-				position: position
-			});
-
-			return this.addCommentPermissions(convertPullRequestsGetCommentsResponseItemToComment(ret.data, githubRepository), remote);
-		} catch (e) {
-			this.handleError(e);
-		}
-	}
-
-	async getPullRequestTemplates(): Promise<vscode.Uri[]> {
-		/**
-		 * Places a PR template can be:
-		 * - At the root, the docs folder, or the.github folder, named pull_request_template.md or PULL_REQUEST_TEMPLATE.md
-		 * - At the same folder locations under a PULL_REQUEST_TEMPLATE folder with any name
-		 */
-		const templatesPattern1 = await vscode.workspace.findFiles(new vscode.RelativePattern(this._repository.rootUri.path, '{pull_request_template,PULL_REQUEST_TEMPLATE}.md'));
-		const templatesPattern2 = await vscode.workspace.findFiles(new vscode.RelativePattern(this._repository.rootUri.path, '{docs,.github}/{pull_request_template,PULL_REQUEST_TEMPLATE}.md'));
-
-		const templatesPattern3 = await vscode.workspace.findFiles(new vscode.RelativePattern(this._repository.rootUri.path, 'PULL_REQUEST_TEMPLATE/*.md'));
-		const templatesPattern4 = await vscode.workspace.findFiles(new vscode.RelativePattern(this._repository.rootUri.path, '{docs,.github}/PULL_REQUEST_TEMPLATE/*.md'));
-
-		return [...templatesPattern1, ...templatesPattern2, ...templatesPattern3, ...templatesPattern4];
-	}
-
-	async getPullRequestDefaults(): Promise<PullRequestDefaults> {
-		if (!this.repository.state.HEAD) {
-			throw new DetachedHeadError(this.repository);
-		}
-		const { origin } = this;
-		const meta = await origin.getMetadata();
-		const parent = meta.fork
-			? meta.parent
-			: await (this.findRepo(byRemoteName('upstream')) || origin).getMetadata();
-
-		return {
-			owner: parent.owner.login,
-			repo: parent.name,
-			base: parent.default_branch
-		};
-	}
-
-	async getMetadata(remote: string): Promise<any> {
-		const repo = this.findRepo(byRemoteName(remote));
-		return repo && repo.getMetadata();
-	}
-
-	async getHeadCommitMessage(): Promise<string> {
-		const { repository } = this;
-		if (repository.state.HEAD && repository.state.HEAD.commit) {
-			const { message } = await repository.getCommit(repository.state.HEAD.commit);
-			return message;
-		}
-
-		return '';
-	}
-
-	get origin(): GitHubRepository {
-		if (!this._githubRepositories.length) {
-			throw new NoGitHubReposError(this.repository);
-		}
-
-		const { upstreamRef } = this;
-		if (upstreamRef) {
-			// If our current branch has an upstream ref set, find its GitHubRepository.
-			const upstream = this.findRepo(byRemoteName(upstreamRef.remote));
-			if (!upstream) {
-				vscode.window.showErrorMessage(`Unable to find upstream remote '${upstreamRef.remote}'. Please check your remotes setting.`, 'Configure Remotes').then(result => {
-					if (result === 'Configure Remotes') {
-						vscode.commands.executeCommand('pr.configureRemotes');
-					}
-				});
-
-				// No GitHubRepository? We currently won't try pushing elsewhere,
-				// so fail.
-				throw new BadUpstreamError(
-					this.repository.state.HEAD!.name!,
-					upstreamRef,
-					'is not a GitHub repo');
-			}
-			// Otherwise, we'll push upstream.
-			return upstream;
-		}
-
-		// If no upstream is set, let's go digging.
-		const [first, ...rest] = this._githubRepositories;
-		return !rest.length  // Is there only one GitHub remote?
-			? first // I GUESS THAT'S WHAT WE'RE GOING WITH, THEN.
-			:  // Otherwise, let's try...
-			this.findRepo(byRemoteName('origin')) || // by convention
-			this.findRepo(ownedByMe) ||              // bc maybe we can push there
-			first; // out of raw desperation
-	}
-
-	findRepo(where: Predicate<GitHubRepository>): GitHubRepository | undefined {
-		return this._githubRepositories.filter(where)[0];
-	}
-
-	get upstreamRef(): UpstreamRef | undefined {
-		const { HEAD } = this.repository.state;
-		return HEAD && HEAD.upstream;
-	}
-
-	async createPullRequest(params: Octokit.PullsCreateParams): Promise<PullRequestModel | undefined> {
-		try {
-			const repo = this._githubRepositories.find(r => r.remote.owner === params.owner && r.remote.repositoryName === params.repo);
-			if (!repo) {
-				throw new Error(`No matching repository ${params.repo} found for ${params.owner}`);
-			}
-
-			await repo.ensure();
-
-			const { title, body } = titleAndBodyFrom(await this.getHeadCommitMessage());
-			if (!params.title) {
-				params.title = title;
-			}
-
-			if (!params.body) {
-				params.body = body;
-			}
-
-			// Create PR
-			const { data } = await repo.octokit.pulls.create(params);
-			const item = convertRESTPullRequestToRawPullRequest(data, repo);
-			const pullRequestModel = new PullRequestModel(repo, repo.remote, item);
-
-			const branchNameSeparatorIndex = params.head.indexOf(':');
-			const branchName = params.head.slice(branchNameSeparatorIndex + 1);
-			await PullRequestGitHelper.associateBranchWithPullRequest(this._repository, pullRequestModel, branchName);
-
-			/* __GDPR__
-				"pr.create.success" : {
-					"isDraft" : { "classification": "SystemMetaData", "purpose": "FeatureInsight" }
-				}
-			*/
-			this._telemetry.sendTelemetryEvent('pr.create.success', { isDraft: (params.draft || '').toString() });
-			return pullRequestModel;
-		} catch (e) {
-			Logger.appendLine(`GitHubRepository> Creating pull requests failed: ${formatError(e)}`);
-
-			/* __GDPR__
-				"pr.create.failure" : {
-					"isDraft" : { "classification": "SystemMetaData", "purpose": "FeatureInsight" },
-					"message" : { "classification": "CallstackOrException", "purpose": "PerformanceAndHealth" }
-				}
-			*/
-			this._telemetry.sendTelemetryEvent('pr.create.failure', {
-				isDraft: (params.draft || '').toString(),
-				message: formatError(e)
-			});
-			vscode.window.showWarningMessage(`Creating pull requests for '${params.head}' failed: ${formatError(e)}`);
-		}
-	}
-
-	async editIssueComment(pullRequest: PullRequestModel, commentId: string, text: string): Promise<IComment> {
-		try {
-			const githubRepository = pullRequest.githubRepository;
-			const { octokit, remote } = await githubRepository.ensure();
-
-			const ret = await octokit.issues.updateComment({
-				owner: remote.owner,
-				repo: remote.repositoryName,
-				body: text,
-				comment_id: Number(commentId)
-			});
-
-			return this.addCommentPermissions(convertIssuesCreateCommentResponseToComment(ret.data, githubRepository), remote);
-		} catch (e) {
-			throw new Error(formatError(e));
-		}
-	}
-
-	async editReviewComment(pullRequest: PullRequestModel, comment: IComment, text: string): Promise<IComment> {
-		try {
-			if (comment.isDraft) {
-				return this.editPendingReviewComment(pullRequest, comment.graphNodeId, text);
-			}
-
-			const githubRepository = pullRequest.githubRepository;
-			const { octokit, remote } = await githubRepository.ensure();
-
-			const ret = await octokit.pulls.updateComment({
-				owner: remote.owner,
-				repo: remote.repositoryName,
-				body: text,
-				comment_id: comment.id
-			});
-
-			return this.addCommentPermissions(convertPullRequestsGetCommentsResponseItemToComment(ret.data, githubRepository), remote);
-		} catch (e) {
-			throw new Error(formatError(e));
-		}
-	}
-
-	private async editPendingReviewComment(pullRequest: PullRequestModel, commentNodeId: string, text: string): Promise<IComment> {
-		const { mutate } = await pullRequest.githubRepository.ensure();
-
-		const { data } = await mutate<EditCommentResponse>({
-			mutation: queries.EditComment,
-			variables: {
-				input: {
-					pullRequestReviewCommentId: commentNodeId,
-					body: text
-				}
-			}
-		});
-
-		return parseGraphQLComment(data!.updatePullRequestReviewComment.pullRequestReviewComment);
-	}
-
-	async deleteIssueComment(pullRequest: PullRequestModel, commentId: string): Promise<void> {
-		try {
-			const { octokit, remote } = await pullRequest.githubRepository.ensure();
-
-			await octokit.issues.deleteComment({
-				owner: remote.owner,
-				repo: remote.repositoryName,
-				comment_id: Number(commentId)
-			});
-		} catch (e) {
-			throw new Error(formatError(e));
-		}
-	}
-
-	async deleteReviewComment(pullRequest: PullRequestModel, commentId: string): Promise<void> {
-		try {
-			const { octokit, remote } = await pullRequest.githubRepository.ensure();
-
-			await octokit.pulls.deleteComment({
-				owner: remote.owner,
-				repo: remote.repositoryName,
-				comment_id: Number(commentId)
-			});
-		} catch (e) {
-			throw new Error(formatError(e));
-		}
-	}
-
-	canEditPullRequest(pullRequest: PullRequestModel): boolean {
-		const username = pullRequest.author && pullRequest.author.login;
-		return this._credentialStore.isCurrentUser(username, pullRequest.remote);
-	}
-
-	getCurrentUser(pullRequest: PullRequestModel): IAccount {
-		return convertRESTUserToAccount(this._credentialStore.getCurrentUser(pullRequest.remote), pullRequest.githubRepository);
-	}
-
-	private addCommentPermissions(rawComment: IComment, remote: Remote): IComment {
-		const isCurrentUser = this._credentialStore.isCurrentUser(rawComment.user!.login, remote);
-		const notOutdated = rawComment.position !== null;
-		rawComment.canEdit = isCurrentUser && notOutdated;
-		rawComment.canDelete = isCurrentUser && notOutdated;
-
-		return rawComment;
-	}
-
-	private async changePullRequestState(state: 'open' | 'closed', pullRequest: PullRequestModel): Promise<[Octokit.PullsUpdateResponse, GitHubRepository]> {
-		const { octokit, remote } = await pullRequest.githubRepository.ensure();
-
-		const ret = await octokit.pulls.update({
-			owner: remote.owner,
-			repo: remote.repositoryName,
-			pull_number: pullRequest.prNumber,
-			state: state
-		});
-
-		return [ret.data, pullRequest.githubRepository];
-	}
-
-	async editPullRequest(pullRequest: PullRequestModel, toEdit: IPullRequestEditData): Promise<Octokit.PullsUpdateResponse> {
-		try {
-			const { octokit, remote } = await pullRequest.githubRepository.ensure();
-			const { data } = await octokit.pulls.update({
-				owner: remote.owner,
-				repo: remote.repositoryName,
-				pull_number: pullRequest.prNumber,
-				body: toEdit.body,
-				title: toEdit.title
-			});
-			return data;
-		} catch (e) {
-			throw new Error(formatError(e));
-		}
-	}
-
-	async closePullRequest(pullRequest: PullRequestModel): Promise<PullRequest> {
-		return this.changePullRequestState('closed', pullRequest)
-			.then(x => {
-				/* __GDPR__
-					"pr.close" : {}
-				*/
-				this._telemetry.sendTelemetryEvent('pr.close');
-				return convertRESTPullRequestToRawPullRequest(x[0], x[1]);
-			});
-	}
-
-	async mergePullRequest(pullRequest: PullRequestModel, title?: string, description?: string, method?: 'merge' | 'squash' | 'rebase'): Promise<any> {
-		const { octokit, remote } = await pullRequest.githubRepository.ensure();
-		return await octokit.pulls.merge({
-			commit_message: description,
-			commit_title: title,
-			merge_method: method || vscode.workspace.getConfiguration('githubPullRequests').get<'merge' | 'squash' | 'rebase'>('defaultMergeMethod'),
-			owner: remote.owner,
-			repo: remote.repositoryName,
-			pull_number: pullRequest.prNumber,
-		})
-			.then(x => {
-				/* __GDPR__
-					"pr.merge.success" : {}
-				*/
-				this._telemetry.sendTelemetryEvent('pr.merge.success');
-				return x.data;
-			}).catch(e => {
-				/* __GDPR__
-					"pr.merge.failure" : {
-						"message" : { "classification": "CallstackOrException", "purpose": "PerformanceAndHealth" }
-					}
-				*/
-				this._telemetry.sendTelemetryEvent('pr.merge.failure', { message: formatError(e) });
-				throw e;
-			});
-	}
-
-	async deleteBranch(pullRequest: PullRequestModel) {
-		await pullRequest.githubRepository.deleteBranch(pullRequest);
-	}
-
-	private async getBranchDeletionItems() {
-		const allConfigs = await this.repository.getConfigs();
-		const branchInfos: Map<string, { remote?: string; metadata?: PullRequestMetadata }> = new Map();
-
-		allConfigs.forEach(config => {
-			const key = config.key;
-			const matches = /^branch\.(.*)\.(.*)$/.exec(key);
-
-			if (matches && matches.length === 3) {
-				const branchName = matches[1];
-
-				if (!branchInfos.has(branchName)) {
-					branchInfos.set(branchName, {});
-				}
-
-				const value = branchInfos.get(branchName);
-				if (matches[2] === 'remote') {
-					value!['remote'] = config.value;
-				}
-
-				if (matches[2] === 'github-pr-owner-number') {
-					const metadata = PullRequestGitHelper.parsePullRequestMetadata(config.value);
-					value!['metadata'] = metadata;
-				}
-
-				branchInfos.set(branchName, value!);
-			}
-		});
-
-		const actions: (vscode.QuickPickItem & { metadata: PullRequestMetadata, legacy?: boolean })[] = [];
-		branchInfos.forEach((value, key) => {
-			if (value.metadata) {
-				actions.push({
-					label: `${key}`,
-					description: `${value.metadata!.repositoryName}/${value.metadata!.owner} #${value.metadata.prNumber}`,
-					picked: false,
-					metadata: value.metadata!
-				});
-			}
-		});
-
-		const results = await Promise.all(actions.map(async action => {
-			const metadata = action.metadata;
-			const githubRepo = this._githubRepositories.find(repo =>
-				repo.remote.owner.toLowerCase() === metadata!.owner.toLowerCase() && repo.remote.repositoryName.toLowerCase() === metadata!.repositoryName.toLowerCase()
-			);
-
-			if (!githubRepo) {
-				return action;
-			}
-
-			const { remote, query } = await githubRepo.ensure();
-			try {
-				const { data } = await query<PullRequestState>({
-					query: queries.PullRequestState,
-					variables: {
-						owner: remote.owner,
-						name: remote.repositoryName,
-						number: metadata!.prNumber,
-					}
-				});
-
-				action.legacy = data.repository.pullRequest.state !== 'OPEN';
-			} catch { }
-
-			return action;
-		}));
-
-		results.forEach(result => {
-			if (result.legacy) {
-				result.picked = true;
-			} else {
-				result.description = result.description + ' is still Open';
-			}
-		});
-
-		return results;
-	}
-
-	private async getRemoteDeletionItems() {
-		// check if there are remotes that should be cleaned
-		const newConfigs = await this.repository.getConfigs();
-		const remoteInfos: Map<string, { branches: Set<string>; url?: string; createdForPullRequest?: boolean }> = new Map();
-
-		newConfigs.forEach(config => {
-			const key = config.key;
-			let matches = /^branch\.(.*)\.(.*)$/.exec(key);
-
-			if (matches && matches.length === 3) {
-				const branchName = matches[1];
-
-				if (matches[2] === 'remote') {
-					const remoteName = config.value;
-
-					if (!remoteInfos.has(remoteName)) {
-						remoteInfos.set(remoteName, { branches: new Set() });
-					}
-
-					const value = remoteInfos.get(remoteName);
-					value!.branches.add(branchName);
-				}
-			}
-
-			matches = /^remote\.(.*)\.(.*)$/.exec(key);
-
-			if (matches && matches.length === 3) {
-				const remoteName = matches[1];
-
-				if (!remoteInfos.has(remoteName)) {
-					remoteInfos.set(remoteName, { branches: new Set() });
-				}
-
-				const value = remoteInfos.get(remoteName);
-
-				if (matches[2] === 'github-pr-remote') {
-					value!.createdForPullRequest = config.value === 'true';
-				}
-
-				if (matches[2] === 'url') {
-					value!.url = config.value;
-				}
-
-			}
-		});
-
-		const remoteItems: (vscode.QuickPickItem & { remote: string })[] = [];
-
-		remoteInfos.forEach((value, key) => {
-			if (value.branches.size === 0) {
-				let description = value.createdForPullRequest ? '' : 'Not created by GitHub Pull Request extension';
-				if (value.url) {
-					description = description ? (description + ' ' + value.url) : value.url;
-				}
-
-				remoteItems.push({
-					label: key,
-					description: description,
-					picked: value.createdForPullRequest,
-					remote: key
-				});
-			}
-		});
-
-		return remoteItems;
-	}
-
-	async deleteLocalBranchesNRemotes() {
-		return new Promise(async resolve => {
-			const quickPick = vscode.window.createQuickPick();
-			quickPick.canSelectMany = true;
-			quickPick.ignoreFocusOut = true;
-			quickPick.placeholder = 'Choose local branches you want to delete permanently';
-			quickPick.show();
-			quickPick.busy = true;
-
-			// Check local branches
-			const results = await this.getBranchDeletionItems();
-			quickPick.items = results;
-			quickPick.selectedItems = results.filter(result => result.picked);
-			quickPick.busy = false;
-
-			let firstStep = true;
-			quickPick.onDidAccept(async () => {
-				if (firstStep) {
-					const picks = quickPick.selectedItems;
-					if (picks.length) {
-						quickPick.busy = true;
-						await Promise.all(picks.map(async pick => {
-							await this.repository.deleteBranch(pick.label, true);
-						}));
-						quickPick.busy = false;
-					}
-
-					firstStep = false;
-					quickPick.busy = true;
-
-					const remoteItems = await this.getRemoteDeletionItems();
-
-					if (remoteItems) {
-						quickPick.placeholder = 'Choose remotes you want to delete permanently';
-						quickPick.busy = false;
-						quickPick.items = remoteItems;
-						quickPick.selectedItems = remoteItems.filter(item => item.picked);
-					} else {
-						quickPick.hide();
-					}
-				} else {
-					// delete remotes
-					const picks = quickPick.selectedItems;
-					if (picks.length) {
-						quickPick.busy = true;
-						await Promise.all(picks.map(async pick => {
-							await this.repository.removeRemote(pick.label);
-						}));
-						quickPick.busy = false;
-					}
-					quickPick.hide();
-				}
-			});
-
-			quickPick.onDidHide(() => {
-				resolve();
-			});
-		});
-	}
-
-	async setReadyForReview(pullRequest: PullRequestModel): Promise<any> {
-		try {
-			if (!pullRequest.githubRepository.supportsGraphQl) {
-				// currently the REST api doesn't support updating PR draft status
-				vscode.window.showWarningMessage('"Ready for Review" operation failed: requires GitHub GraphQL API support');
-				return;
-			}
-
-			const { mutate } = await pullRequest.githubRepository.ensure();
-
-			const { data } = await mutate<MarkPullRequestReadyForReviewResponse>({
-				mutation: queries.ReadyForReview,
-				variables: {
-					input: {
-						pullRequestId: pullRequest.graphNodeId,
-					}
-				}
-			});
-
-			/* __GDPR__
-				"pr.readyForReview.success" : {}
-			*/
-			this._telemetry.sendTelemetryEvent('pr.readyForReview.success');
-
-			return data!.markPullRequestReadyForReview.pullRequest.isDraft;
-		} catch (e) {
-			/* __GDPR__
-				"pr.readyForReview.failure" : {
-					"message" : { "classification": "CallstackOrException", "purpose": "PerformanceAndHealth" }
-				}
-			*/
-			this._telemetry.sendTelemetryEvent('pr.readyForReview.failure', { message: formatError(e) });
-			throw e;
-		}
-	}
-
-	private async createReview(pullRequest: PullRequestModel, event: ReviewEvent, message?: string): Promise<CommonReviewEvent> {
-		const githubRepository = pullRequest.githubRepository;
-		const { octokit, remote } = await githubRepository.ensure();
-
-		const { data } = await octokit.pulls.createReview({
-			owner: remote.owner,
-			repo: remote.repositoryName,
-			pull_number: pullRequest.prNumber,
-			event: event,
-			body: message,
-		});
-
-		return convertRESTReviewEvent(data, githubRepository);
-	}
-
-	public async submitReview(pullRequest: PullRequestModel, event?: ReviewEvent, body?: string): Promise<CommonReviewEvent> {
-		const pendingReviewId = await this.getPendingReviewId(pullRequest);
-		const githubRepository = pullRequest.githubRepository;
-		const { mutate } = await githubRepository.ensure();
-
-		if (pendingReviewId) {
-			const { data } = await mutate<SubmitReviewResponse>({
-				mutation: queries.SubmitReview,
-				variables: {
-					id: pendingReviewId,
-					event: event || ReviewEvent.Comment,
-					body
-				}
-			});
-
-			pullRequest.inDraftMode = false;
-			await this.updateDraftModeContext(pullRequest);
-
-			return parseGraphQLReviewEvent(data!.submitPullRequestReview.pullRequestReview, githubRepository);
-		} else {
-			throw new Error(`Submitting review failed, no pending review for current pull request: ${pullRequest.prNumber}.`);
-		}
-	}
-
-	async requestChanges(pullRequest: PullRequestModel, message?: string): Promise<CommonReviewEvent> {
-		const action: Promise<CommonReviewEvent> = await this.getPendingReviewId(pullRequest)
-			? this.submitReview(pullRequest, ReviewEvent.RequestChanges, message)
-			: this.createReview(pullRequest, ReviewEvent.RequestChanges, message);
-
-		return action
-			.then(x => {
-				/* __GDPR__
-					"pr.requestChanges" : {}
-				*/
-				this._telemetry.sendTelemetryEvent('pr.requestChanges');
-				return x;
-			});
-	}
-
-	async approvePullRequest(pullRequest: PullRequestModel, message?: string): Promise<CommonReviewEvent> {
-		const action: Promise<CommonReviewEvent> = await this.getPendingReviewId(pullRequest)
-			? this.submitReview(pullRequest, ReviewEvent.Approve, message)
-			: this.createReview(pullRequest, ReviewEvent.Approve, message);
-
-		return action.then(x => {
-			/* __GDPR__
-				"pr.approve" : {}
-			*/
-			this._telemetry.sendTelemetryEvent('pr.approve');
-			return x;
-		});
-	}
-
-	async getPullRequestFileChangesInfo(pullRequest: PullRequestModel & IResolvedPullRequestModel): Promise<IRawFileChange[]> {
-		Logger.debug(`Fetch file changes, base, head and merge base of PR #${pullRequest.prNumber} - enter`, PullRequestManager.ID);
-		const githubRepository = pullRequest.githubRepository;
-		const { octokit, remote } = await githubRepository.ensure();
-
-		if (!pullRequest.base) {
-			const info = await octokit.pulls.get({
-				owner: remote.owner,
-				repo: remote.repositoryName,
-				pull_number: pullRequest.prNumber
-			});
-			pullRequest.update(convertRESTPullRequestToRawPullRequest(info.data, githubRepository));
-		}
-
-		const { data } = await octokit.repos.compareCommits({
-			repo: remote.repositoryName,
-			owner: remote.owner,
-			base: `${pullRequest.base.repositoryCloneUrl.owner}:${encodeURIComponent(pullRequest.base.ref)}`,
-			head: `${pullRequest.head.repositoryCloneUrl.owner}:${encodeURIComponent(pullRequest.head.ref)}`
-		});
-
-		pullRequest.mergeBase = data.merge_base_commit.sha;
-
-		Logger.debug(`Fetch file changes and merge base of PR #${pullRequest.prNumber} - done`, PullRequestManager.ID);
-		return data.files;
-	}
-
-	/**
-	 * Add reviewers to a pull request
-	 * @param pullRequest The pull request
-	 * @param reviewers A list of GitHub logins
-	 */
-	async requestReview(pullRequest: PullRequestModel, reviewers: string[]): Promise<void> {
-		const { octokit, remote } = await pullRequest.githubRepository.ensure();
-		await octokit.pulls.createReviewRequest({
-			owner: remote.owner,
-			repo: remote.repositoryName,
-			pull_number: pullRequest.prNumber,
-			reviewers
-		});
-	}
-
-	async deleteRequestedReview(pullRequest: PullRequestModel, reviewer: string): Promise<void> {
-		const { octokit, remote } = await pullRequest.githubRepository.ensure();
-		await octokit.pulls.deleteReviewRequest({
-			owner: remote.owner,
-			repo: remote.repositoryName,
-			pull_number: pullRequest.prNumber,
-			reviewers: [reviewer]
-		});
-	}
-
-	async addLabels(pullRequest: PullRequestModel, labels: string[]): Promise<void> {
-		const { octokit, remote } = await pullRequest.githubRepository.ensure();
-		await octokit.issues.addLabels({
-			owner: remote.owner,
-			repo: remote.repositoryName,
-			issue_number: pullRequest.prNumber,
-			labels
-		});
-	}
-
-	async removeLabel(pullRequest: PullRequestModel, label: string): Promise<void> {
-		const { octokit, remote } = await pullRequest.githubRepository.ensure();
-		await octokit.issues.removeLabel({
-			owner: remote.owner,
-			repo: remote.repositoryName,
-			issue_number: pullRequest.prNumber,
-			name: label
-		});
-	}
-
-	async getPullRequestRepositoryDefaultBranch(pullRequest: PullRequestModel): Promise<string> {
-		const branch = await pullRequest.githubRepository.getDefaultBranch();
-		return branch;
-	}
-
-	async getPullRequestRepositoryAccessAndMergeMethods(pullRequest: PullRequestModel): Promise<RepoAccessAndMergeMethods> {
-		const mergeOptions = await pullRequest.githubRepository.getRepoAccessAndMergeMethods();
-		return mergeOptions;
-	}
-
-	async fullfillPullRequestMissingInfo(pullRequest: PullRequestModel): Promise<void> {
-		try {
-			if (!pullRequest.isResolved()) {
-				return;
-			}
-
-			Logger.debug(`Fullfill pull request missing info - start`, PullRequestManager.ID);
-			const githubRepository = pullRequest.githubRepository;
-			const { octokit, remote } = await githubRepository.ensure();
-
-			if (!pullRequest.base) {
-				const { data } = await octokit.pulls.get({
-					owner: remote.owner,
-					repo: remote.repositoryName,
-					pull_number: pullRequest.prNumber
-				});
-				pullRequest.update(convertRESTPullRequestToRawPullRequest(data, githubRepository));
-			}
-
-			if (!pullRequest.mergeBase) {
-				const { data } = await octokit.repos.compareCommits({
-					repo: remote.repositoryName,
-					owner: remote.owner,
-					base: `${pullRequest.base.repositoryCloneUrl.owner}:${encodeURIComponent(pullRequest.base.ref)}`,
-					head: `${pullRequest.head.repositoryCloneUrl.owner}:${encodeURIComponent(pullRequest.head.ref)}`
-				});
-
-				pullRequest.mergeBase = data.merge_base_commit.sha;
-			}
-		} catch (e) {
-			vscode.window.showErrorMessage(`Fetching Pull Request merge base failed: ${formatError(e)}`);
-		}
-		Logger.debug(`Fullfill pull request missing info - done`, PullRequestManager.ID);
-	}
-
-	//#region Git related APIs
-
-	async resolvePullRequest(owner: string, repositoryName: string, pullRequestNumber: number): Promise<PullRequestModel | undefined> {
-		const githubRepo = this._githubRepositories.find(repo =>
-			repo.remote.owner.toLowerCase() === owner.toLowerCase() && repo.remote.repositoryName.toLowerCase() === repositoryName.toLowerCase()
-		);
-
-		if (!githubRepo) {
-			return;
-		}
-
-		const pr = await githubRepo.getPullRequest(pullRequestNumber);
-		return pr;
-	}
-
-	async getMatchingPullRequestMetadataForBranch() {
-		if (!this.repository || !this.repository.state.HEAD || !this.repository.state.HEAD.name) {
-			return null;
-		}
-
-		const matchingPullRequestMetadata = await PullRequestGitHelper.getMatchingPullRequestMetadataForBranch(this.repository, this.repository.state.HEAD.name);
-		return matchingPullRequestMetadata;
-	}
-
-	async checkoutExistingPullRequestBranch(pullRequest: PullRequestModel): Promise<boolean> {
-		return await PullRequestGitHelper.checkoutExistingPullRequestBranch(this.repository, pullRequest);
-	}
-
-	async getBranchNameForPullRequest(pullRequest: PullRequestModel) {
-		return await PullRequestGitHelper.getBranchNRemoteForPullRequest(this.repository, pullRequest);
-	}
-
-	async fetchAndCheckout(pullRequest: PullRequestModel): Promise<void> {
-		await PullRequestGitHelper.fetchAndCheckout(this.repository, this._allGitHubRemotes, pullRequest);
-	}
-
-	async checkout(branchName: string): Promise<void> {
-		return this.repository.checkout(branchName);
-	}
-
-	private handleError(e: any) {
-		if (e.code && e.code === 422) {
-			let errorObject: RestErrorResult;
-			try {
-				errorObject = e.message && JSON.parse(e.message);
-			} catch {
-				// If we failed to parse the JSON re-throw the original error
-				// since it will have a more useful stack
-				throw e;
-			}
-			const firstError = errorObject && errorObject.errors && errorObject.errors[0];
-			if (firstError && firstError.code === 'missing_field' && firstError.field === 'body') {
-				throw new Error('Body can\'t be blank');
-			} else {
-				throw new Error('There is already a pending review for this pull request on GitHub. Please finish or dismiss this review to be able to leave more comments');
-			}
-
-		} else {
-			throw e;
-		}
-	}
-
-	private async addReviewTimelineEventComments(pullRequest: PullRequestModel, events: TimelineEvent[]): Promise<void> {
-		interface CommentNode extends IComment {
-			childComments?: CommentNode[];
-		}
-
-		const reviewEvents = events.filter(isReviewEvent);
-		const reviewComments = await this.getPullRequestComments(pullRequest) as CommentNode[];
-
-		const reviewEventsById = reviewEvents.reduce((index, evt) => {
-			index[evt.id] = evt;
-			evt.comments = [];
-			return index;
-		}, {} as { [key: number]: CommonReviewEvent });
-
-		const commentsById = reviewComments.reduce((index, evt) => {
-			index[evt.id] = evt;
-			return index;
-		}, {} as { [key: number]: CommentNode });
-
-		const roots: CommentNode[] = [];
-		let i = reviewComments.length; while (i-- > 0) {
-			const c: CommentNode = reviewComments[i];
-			if (!c.inReplyToId) {
-				roots.unshift(c);
-				continue;
-			}
-			const parent = commentsById[c.inReplyToId];
-			parent.childComments = parent.childComments || [];
-			parent.childComments = [c, ...(c.childComments || []), ...parent.childComments];
-		}
-
-		roots.forEach(c => {
-			const review = reviewEventsById[c.pullRequestReviewId!];
-			if (review) {
-				review.comments = review.comments.concat(c).concat(c.childComments || []);
-			}
-		});
-
-		const pendingReview = reviewEvents.filter(r => r.state.toLowerCase() === 'pending')[0];
-		if (pendingReview) {
-			// Ensures that pending comments made in reply to other reviews are included for the pending review
-			pendingReview.comments = reviewComments.filter(c => c.isDraft);
-		}
-	}
-
-	private async fixCommitAttribution(pullRequest: PullRequestModel, events: TimelineEvent[]): Promise<void> {
-		const commits = await this.getPullRequestCommits(pullRequest);
-		const commitEvents = events.filter(isCommitEvent);
-		for (const commitEvent of commitEvents) {
-			const matchingCommits = commits.filter(commit => commit.sha === commitEvent.sha);
-			if (matchingCommits.length === 1) {
-				const author = matchingCommits[0].author;
-				// There is not necessarily a GitHub account associated with the commit.
-				if (author !== null) {
-					if (pullRequest.githubRepository.isGitHubDotCom) {
-						commitEvent.author.avatarUrl = author.avatar_url;
-					}
-
-					commitEvent.author.login = author.login;
-					commitEvent.author.url = author.html_url;
-				}
-			}
-		}
-	}
-
-	private async parseRESTTimelineEvents(pullRequest: PullRequestModel, remote: Remote, events: any[]): Promise<TimelineEvent[]> {
-		events.forEach(event => {
-			const type = getEventType(event.event);
-			event.event = type;
-			return event;
-		});
-
-		events.forEach(event => {
-			if (event.event === EventType.Commented) {
-				this.addCommentPermissions(event, remote);
-			}
-		});
-
-		await Promise.all([
-			this.addReviewTimelineEventComments(pullRequest, events),
-			this.fixCommitAttribution(pullRequest, events)
-		]);
-
-		return events;
-	}
-
-	createGitHubRepository(remote: Remote, credentialStore: CredentialStore): GitHubRepository {
-		return new GitHubRepository(remote, credentialStore);
-	}
-
-	dispose() {
-		this._subs.forEach(sub => sub.dispose());
-	}
-}
-
-export function getEventType(text: string) {
-	switch (text) {
-		case 'committed':
-			return EventType.Committed;
-		case 'mentioned':
-			return EventType.Mentioned;
-		case 'subscribed':
-			return EventType.Subscribed;
-		case 'commented':
-			return EventType.Commented;
-		case 'reviewed':
-			return EventType.Reviewed;
-		default:
-			return EventType.Other;
-	}
-}
-
-const ownedByMe: Predicate<GitHubRepository> = repo => {
-	const { currentUser = null } = repo.octokit as any;
-	return currentUser && repo.remote.owner === currentUser.login;
-};
-
-const byRemoteName = (name: string): Predicate<GitHubRepository> =>
-	({ remote: { remoteName } }) => remoteName === name;
-
-export const titleAndBodyFrom = (message: string): { title: string, body: string } => {
-	const idxLineBreak = message.indexOf('\n');
-	return {
-		title: idxLineBreak === -1
-			? message
-			: message.substr(0, idxLineBreak),
-
-		body: idxLineBreak === -1
-			? ''
-			: message.slice(idxLineBreak + 1),
-	};
-};
+/*---------------------------------------------------------------------------------------------
+ *  Copyright (c) Microsoft Corporation. All rights reserved.
+ *  Licensed under the MIT License. See License.txt in the project root for license information.
+ *--------------------------------------------------------------------------------------------*/
+
+import * as vscode from 'vscode';
+import * as path from 'path';
+import Octokit = require('@octokit/rest');
+import { CredentialStore } from './credentials';
+import { IComment } from '../common/comment';
+import { Remote, parseRepositoryRemotes } from '../common/remote';
+import { TimelineEvent, EventType, ReviewEvent as CommonReviewEvent, isReviewEvent, isCommitEvent } from '../common/timelineEvent';
+import { GitHubRepository, PullRequestData } from './githubRepository';
+import { IPullRequestsPagingOptions, PRType, ReviewEvent, IPullRequestEditData, PullRequest, IRawFileChange, IAccount, ILabel, RepoAccessAndMergeMethods } from './interface';
+import { PullRequestGitHelper, PullRequestMetadata } from './pullRequestGitHelper';
+import { PullRequestModel, IResolvedPullRequestModel } from './pullRequestModel';
+import { GitHubManager } from '../authentication/githubServer';
+import { formatError, uniqBy, Predicate, groupBy } from '../common/utils';
+import { Repository, RefType, UpstreamRef } from '../api/api';
+import Logger from '../common/logger';
+import { EXTENSION_ID } from '../constants';
+import { fromPRUri } from '../common/uri';
+import { convertRESTPullRequestToRawPullRequest, convertPullRequestsGetCommentsResponseItemToComment, convertIssuesCreateCommentResponseToComment, parseGraphQLTimelineEvents, convertRESTTimelineEvents, getRelatedUsersFromTimelineEvents, parseGraphQLComment, getReactionGroup, convertRESTUserToAccount, convertRESTReviewEvent, parseGraphQLReviewEvent } from './utils';
+import { PendingReviewIdResponse, TimelineEventsResponse, PullRequestCommentsResponse, AddCommentResponse, SubmitReviewResponse, DeleteReviewResponse, EditCommentResponse, DeleteReactionResponse, AddReactionResponse, MarkPullRequestReadyForReviewResponse, PullRequestState } from './graphql';
+import { ITelemetry } from '../common/telemetry';
+import { ApiImpl } from '../api/api1';
+const queries = require('./queries.gql');
+
+interface PageInformation {
+	pullRequestPage: number;
+	hasMorePages: boolean | null;
+}
+
+interface RestErrorResult {
+	errors: RestError[];
+	message: string;
+}
+
+interface RestError {
+	code: string;
+	field: string;
+	resource: string;
+}
+
+interface PullRequestsResponseResult {
+	pullRequests: PullRequestModel[];
+	hasMorePages: boolean;
+	hasUnsearchedRepositories: boolean;
+}
+
+export class NoGitHubReposError extends Error {
+	constructor(public repository: Repository) {
+		super();
+	}
+
+	get message() {
+		return `${this.repository.rootUri.toString()} has no GitHub remotes`;
+	}
+}
+
+export class DetachedHeadError extends Error {
+	constructor(public repository: Repository) {
+		super();
+	}
+
+	get message() {
+		return `${this.repository.rootUri.toString()} has a detached HEAD (create a branch first)`;
+	}
+}
+
+export class BadUpstreamError extends Error {
+	constructor(
+		public branchName: string,
+		public upstreamRef: UpstreamRef,
+		public problem: string) {
+		super();
+	}
+
+	get message() {
+		const { upstreamRef: { remote, name }, branchName, problem } = this;
+		return `The upstream ref ${remote}/${name} for branch ${branchName} ${problem}.`;
+	}
+}
+
+export const SETTINGS_NAMESPACE = 'githubPullRequests';
+export const REMOTES_SETTING = 'remotes';
+
+interface NewCommentPosition {
+	path: string;
+	position: number;
+}
+
+interface ReplyCommentPosition {
+	inReplyTo: string;
+}
+
+export enum PRManagerState {
+	Initializing,
+	NeedsAuthentication,
+	RepositoriesLoaded
+}
+
+export interface PullRequestDefaults {
+	owner: string;
+	repo: string;
+	base: string;
+}
+
+export class PullRequestManager implements vscode.Disposable {
+	static ID = 'PullRequestManager';
+
+	private _subs: vscode.Disposable[];
+	private _activePullRequest?: PullRequestModel;
+	private _githubRepositories: GitHubRepository[];
+	private _allGitHubRemotes: Remote[] = [];
+	private _mentionableUsers?: { [key: string]: IAccount[] };
+	private _fetchMentionableUsersPromise?: Promise<{ [key: string]: IAccount[] }>;
+	private _gitBlameCache: { [key: string]: string } = {};
+	private _githubManager: GitHubManager;
+	private _repositoryPageInformation: Map<string, PageInformation> = new Map<string, PageInformation>();
+
+	private _onDidChangeActivePullRequest = new vscode.EventEmitter<void>();
+	readonly onDidChangeActivePullRequest: vscode.Event<void> = this._onDidChangeActivePullRequest.event;
+
+	private _onDidChangeState = new vscode.EventEmitter<void>();
+	readonly onDidChangeState: vscode.Event<void> = this._onDidChangeState.event;
+
+	private _state: PRManagerState = PRManagerState.Initializing;
+
+	constructor(
+		private _repository: Repository,
+		private readonly _telemetry: ITelemetry,
+		private _git: ApiImpl,
+		private _credentialStore: CredentialStore = new CredentialStore(_telemetry),
+	) {
+		this._subs = [];
+		this._githubRepositories = [];
+		this._githubManager = new GitHubManager();
+
+		this._subs.push(this._credentialStore);
+		this._subs.push(vscode.workspace.onDidChangeConfiguration(async e => {
+			if (e.affectsConfiguration(`${SETTINGS_NAMESPACE}.${REMOTES_SETTING}`)) {
+				await this.updateRepositories();
+				vscode.commands.executeCommand('pr.refreshList');
+			}
+		}));
+
+		this.setUpCompletionItemProvider();
+		this.showLoginPrompt();
+	}
+
+	get state() {
+		return this._state;
+	}
+
+	set state(state: PRManagerState) {
+		const stateChange = state !== this._state;
+		this._state = state;
+		if (stateChange) {
+			this._onDidChangeState.fire();
+		}
+	}
+
+	// Check if the remotes are authenticated and show a prompt if not, but don't block on user's response
+	private async showLoginPrompt(): Promise<void> {
+		const activeRemotes = await this.getActiveRemotes();
+		for (const server of uniqBy(activeRemotes, remote => remote.gitProtocol.normalizeUri()!.authority)) {
+			this._credentialStore.hasOctokit(server).then(authd => {
+				if (!authd) {
+					this._credentialStore.loginWithConfirmation(server);
+				}
+			});
+		}
+
+		return Promise.resolve();
+	}
+
+	private computeAllGitHubRemotes(): Promise<Remote[]> {
+		const remotes = parseRepositoryRemotes(this.repository);
+		const potentialRemotes = remotes.filter(remote => remote.host);
+		return Promise.all(potentialRemotes.map(remote => this._githubManager.isGitHub(remote.gitProtocol.normalizeUri()!)))
+			.then(results => potentialRemotes.filter((_, index, __) => results[index]))
+			.catch(e => {
+				Logger.appendLine(`Resolving GitHub remotes failed: ${formatError(e)}`);
+				vscode.window.showErrorMessage(`Resolving GitHub remotes failed: ${formatError(e)}`);
+				return [];
+			});
+	}
+
+	private async getActiveGitHubRemotes(allGitHubRemotes: Remote[]): Promise<Remote[]> {
+		const remotesSetting = vscode.workspace.getConfiguration(SETTINGS_NAMESPACE).get<string[]>(REMOTES_SETTING);
+
+		if (!remotesSetting) {
+			Logger.appendLine(`Unable to read remotes setting`);
+			return Promise.resolve([]);
+		}
+
+		remotesSetting.forEach(remote => {
+			if (!allGitHubRemotes.some(repo => repo.remoteName === remote)) {
+				Logger.appendLine(`No remote with name '${remote}' found. Please update your 'githubPullRequests.remotes' setting.`);
+			}
+		});
+
+		Logger.debug(`Displaying configured remotes: ${remotesSetting.join(', ')}`, PullRequestManager.ID);
+
+		return remotesSetting
+			.map(remote => allGitHubRemotes.find(repo => repo.remoteName === remote))
+			.filter((repo: Remote | undefined): repo is Remote => !!repo);
+	}
+
+	private setUpCompletionItemProvider() {
+		let lastPullRequest: PullRequestModel | undefined = undefined;
+		let lastPullRequestTimelineEvents: TimelineEvent[] = [];
+		let cachedUsers: vscode.CompletionItem[] = [];
+
+		vscode.languages.registerCompletionItemProvider({ scheme: 'comment' }, {
+			provideCompletionItems: async (document, position, token) => {
+				try {
+					const query = JSON.parse(document.uri.query);
+					if (query.extensionId !== EXTENSION_ID) {
+						return;
+					}
+
+					const wordRange = document.getWordRangeAtPosition(position, /@([a-z\d](?:[a-z\d]|-(?=[a-z\d])){0,38})?/i);
+					if (!wordRange || wordRange.isEmpty) {
+						return;
+					}
+
+					let prRelatedusers: { login: string; name?: string; }[] = [];
+					const fileRelatedUsersNames: { [key: string]: boolean } = {};
+					let mentionableUsers: { [key: string]: { login: string; name?: string; }[]; } = {};
+					let prNumber: number | undefined;
+					let remoteName: string | undefined;
+
+					const activeTextEditors = vscode.window.visibleTextEditors;
+					if (activeTextEditors.length) {
+						const visibilePREditor = activeTextEditors.find(editor => editor.document.uri.scheme === 'pr');
+
+						if (visibilePREditor) {
+							const params = fromPRUri(visibilePREditor.document.uri);
+							prNumber = params!.prNumber;
+							remoteName = params!.remoteName;
+						} else if (this._activePullRequest) {
+							prNumber = this._activePullRequest.prNumber;
+							remoteName = this._activePullRequest.remote.remoteName;
+						}
+
+						if (lastPullRequest && prNumber && prNumber === lastPullRequest.prNumber) {
+							return cachedUsers;
+						}
+					}
+
+					const prRelatedUsersPromise = new Promise(async resolve => {
+						if (prNumber && remoteName) {
+							Logger.debug('get Timeline Events and parse users', PullRequestManager.ID);
+							if (lastPullRequest && lastPullRequest.prNumber === prNumber) {
+								return lastPullRequestTimelineEvents;
+							}
+
+							const githubRepos = this._githubRepositories.filter(repo => repo.remote.remoteName === remoteName);
+
+							if (githubRepos.length) {
+								lastPullRequest = await githubRepos[0].getPullRequest(prNumber);
+								lastPullRequestTimelineEvents = await this.getTimelineEvents(lastPullRequest!);
+							}
+
+							prRelatedusers = getRelatedUsersFromTimelineEvents(lastPullRequestTimelineEvents);
+							resolve();
+						}
+
+						resolve();
+					});
+
+					const fileRelatedUsersNamesPromise = new Promise(async resolve => {
+						if (activeTextEditors.length) {
+							try {
+								Logger.debug('git blame and parse users', PullRequestManager.ID);
+								const fsPath = path.resolve(activeTextEditors[0].document.uri.fsPath);
+								let blames: string | undefined;
+								if (this._gitBlameCache[fsPath]) {
+									blames = this._gitBlameCache[fsPath];
+								} else {
+									blames = await this.repository.blame(fsPath);
+									this._gitBlameCache[fsPath] = blames;
+								}
+
+								const blameLines = blames.split('\n');
+
+								for (const line in blameLines) {
+									const matches = /^\w{11} \S*\s*\((.*)\s*\d{4}\-/.exec(blameLines[line]);
+
+									if (matches && matches.length === 2) {
+										const name = matches[1].trim();
+										fileRelatedUsersNames[name] = true;
+									}
+								}
+							} catch (err) {
+								Logger.debug(err, PullRequestManager.ID);
+							}
+						}
+
+						resolve();
+					});
+
+					const getMentionableUsersPromise = new Promise(async resolve => {
+						Logger.debug('get mentionable users', PullRequestManager.ID);
+						mentionableUsers = await this.getMentionableUsers();
+						resolve();
+					});
+
+					await Promise.all([prRelatedUsersPromise, fileRelatedUsersNamesPromise, getMentionableUsersPromise]);
+
+					cachedUsers = [];
+					const prRelatedUsersMap: { [key: string]: { login: string; name?: string; } } = {};
+					Logger.debug('prepare user suggestions', PullRequestManager.ID);
+
+					prRelatedusers.forEach(user => {
+						if (!prRelatedUsersMap[user.login]) {
+							prRelatedUsersMap[user.login] = user;
+						}
+					});
+
+					const secondMap: { [key: string]: boolean } = {};
+
+					for (const mentionableUserGroup in mentionableUsers) {
+						mentionableUsers[mentionableUserGroup].forEach(user => {
+							if (!prRelatedUsersMap[user.login] && !secondMap[user.login]) {
+								secondMap[user.login] = true;
+
+								let priority = 2;
+								if (fileRelatedUsersNames[user.login] || (user.name && fileRelatedUsersNames[user.name])) {
+									priority = 1;
+								}
+
+								if (prRelatedUsersMap[user.login]) {
+									priority = 0;
+								}
+
+								cachedUsers.push({
+									label: `@${user.login}`,
+									insertText: `${user.login}`,
+									filterText: `${user.login}` + (user.name && user.name !== user.login ? `_${user.name.toLowerCase().replace(' ', '_')}` : ''),
+									sortText: `${priority}_${user.login}`,
+									detail: `${user.name}`
+								});
+							}
+						});
+					}
+
+					for (const user in prRelatedUsersMap) {
+						if (!secondMap[user]) {
+							// if the mentionable api call fails partially, we should still populate related users from timeline events into the completion list
+							cachedUsers.push({
+								label: `@${prRelatedUsersMap[user].login}`,
+								insertText: `${prRelatedUsersMap[user].login}`,
+								filterText: `${prRelatedUsersMap[user].login}` + (prRelatedUsersMap[user].name && prRelatedUsersMap[user].name !== prRelatedUsersMap[user].login ? `_${prRelatedUsersMap[user].name!.toLowerCase().replace(' ', '_')}` : ''),
+								sortText: `0_${prRelatedUsersMap[user].login}`,
+								detail: `${prRelatedUsersMap[user].name}`
+							});
+						}
+					}
+
+					Logger.debug('done', PullRequestManager.ID);
+					return cachedUsers;
+				} catch (e) {
+					return [];
+				}
+			}
+		}, '@');
+
+	}
+
+	get activePullRequest(): (PullRequestModel | undefined) {
+		return this._activePullRequest;
+	}
+
+	set activePullRequest(pullRequest: (PullRequestModel | undefined)) {
+		this._activePullRequest = pullRequest;
+		this._onDidChangeActivePullRequest.fire();
+	}
+
+	get repository(): Repository {
+		return this._repository;
+	}
+
+	set repository(repository: Repository) {
+		this._repository = repository;
+	}
+
+	get credentialStore(): CredentialStore {
+		return this._credentialStore;
+	}
+
+	async clearCredentialCache(): Promise<void> {
+		this._credentialStore.reset();
+		this.state = PRManagerState.Initializing;
+	}
+
+	private async getActiveRemotes(): Promise<Remote[]> {
+		this._allGitHubRemotes = await this.computeAllGitHubRemotes();
+		const activeRemotes = await this.getActiveGitHubRemotes(this._allGitHubRemotes);
+
+		if (activeRemotes.length) {
+			await vscode.commands.executeCommand('setContext', 'github:hasGitHubRemotes', true);
+			Logger.appendLine('Found GitHub remote');
+		} else {
+			await vscode.commands.executeCommand('setContext', 'github:hasGitHubRemotes', false);
+			Logger.appendLine('No GitHub remotes found');
+		}
+
+		return activeRemotes;
+	}
+
+	async updateRepositories(): Promise<void> {
+		if (this._git.state === 'uninitialized') {
+			return;
+		}
+
+		const activeRemotes = await this.getActiveRemotes();
+
+		const serverAuthPromises: Promise<boolean>[] = [];
+		const authenticatedRemotes: Remote[] = [];
+
+		const activeRemotesByAuthority = groupBy(activeRemotes, remote => remote.gitProtocol.normalizeUri()!.authority);
+		for (const authority of Object.keys(activeRemotesByAuthority)) {
+			const remotesForAuthority = activeRemotesByAuthority[authority];
+			serverAuthPromises.push(this._credentialStore.hasOctokit(remotesForAuthority[0]).then(authd => {
+				if (!authd) {
+					return false;
+				} else {
+					authenticatedRemotes.push(...remotesForAuthority);
+					return true;
+				}
+			}));
+		}
+
+		let hasAuthenticated = false;
+		await Promise.all(serverAuthPromises).then(authenticationResult => {
+			hasAuthenticated = authenticationResult.some(isAuthd => isAuthd);
+			vscode.commands.executeCommand('setContext', 'github:authenticated', hasAuthenticated);
+		}).catch(e => {
+			Logger.appendLine(`serverAuthPromises failed: ${formatError(e)}`);
+		});
+
+		const repositories: GitHubRepository[] = [];
+		const resolveRemotePromises: Promise<void>[] = [];
+
+		authenticatedRemotes.forEach(remote => {
+			const repository = this.createGitHubRepository(remote, this._credentialStore);
+			resolveRemotePromises.push(repository.resolveRemote());
+			repositories.push(repository);
+		});
+
+		return Promise.all(resolveRemotePromises).then(_ => {
+			const oldRepositories = this._githubRepositories;
+			this._githubRepositories = repositories;
+			oldRepositories.forEach(repo => repo.dispose());
+
+			const repositoriesChanged = oldRepositories.length !== this._githubRepositories.length
+				|| !oldRepositories.every(oldRepo => this._githubRepositories.some(newRepo => newRepo.remote.equals(oldRepo.remote)));
+
+			this.getMentionableUsers(repositoriesChanged);
+			this.state = hasAuthenticated || !activeRemotes.length ? PRManagerState.RepositoriesLoaded : PRManagerState.NeedsAuthentication;
+			return Promise.resolve();
+		});
+	}
+
+	async getMentionableUsers(clearCache?: boolean): Promise<{ [key: string]: IAccount[] }> {
+		if (clearCache) {
+			delete this._mentionableUsers;
+		}
+
+		if (this._mentionableUsers) {
+			return this._mentionableUsers;
+		}
+
+		if (!this._fetchMentionableUsersPromise) {
+			const cache: { [key: string]: IAccount[] } = {};
+			return this._fetchMentionableUsersPromise = new Promise((resolve) => {
+				const promises = this._githubRepositories.map(async githubRepository => {
+					const data = await githubRepository.getMentionableUsers();
+					cache[githubRepository.remote.remoteName] = data;
+					return;
+				});
+
+				Promise.all(promises).then(() => {
+					this._mentionableUsers = cache;
+					this._fetchMentionableUsersPromise = undefined;
+					resolve(cache);
+				});
+			});
+		}
+
+		return this._fetchMentionableUsersPromise;
+	}
+
+	/**
+	 * Returns the remotes that are currently active, which is those that are important by convention (origin, upstream),
+	 * or the remotes configured by the setting githubPullRequests.remotes
+	 */
+	getGitHubRemotes(): Remote[] {
+		const githubRepositories = this._githubRepositories;
+
+		if (!githubRepositories || !githubRepositories.length) {
+			return [];
+		}
+
+		return githubRepositories.map(repository => repository.remote);
+	}
+
+	/**
+	 * Returns all remotes from the repository.
+	 */
+	getAllGitHubRemotes(): Remote[] {
+		return this._allGitHubRemotes;
+	}
+
+	async authenticate(): Promise<boolean> {
+		let wasSuccessful = false;
+		const activeRemotes = await this.getActiveGitHubRemotes(this._allGitHubRemotes);
+
+		const promises = uniqBy(activeRemotes, x => x.normalizedHost).map(async remote => {
+			wasSuccessful = !!(await this._credentialStore.login(remote)) || wasSuccessful;
+			return;
+		});
+
+		return Promise.all(promises).then(_ => {
+			return wasSuccessful;
+		});
+	}
+
+	async getLocalPullRequests(): Promise<PullRequestModel[]> {
+		const githubRepositories = this._githubRepositories;
+
+		if (!githubRepositories || !githubRepositories.length) {
+			return [];
+		}
+
+		const localBranches = this.repository.state.refs
+			.filter(r => r.type === RefType.Head && r.name !== undefined)
+			.map(r => r.name!);
+
+		const promises = localBranches.map(async localBranchName => {
+			const matchingPRMetadata = await PullRequestGitHelper.getMatchingPullRequestMetadataForBranch(this.repository, localBranchName);
+
+			if (matchingPRMetadata) {
+				const { owner, prNumber } = matchingPRMetadata;
+				const githubRepo = githubRepositories.find(repo => repo.remote.owner.toLocaleLowerCase() === owner.toLocaleLowerCase());
+
+				if (githubRepo) {
+					const pullRequest: PullRequestModel | undefined = await githubRepo.getPullRequest(prNumber);
+
+					if (pullRequest) {
+						pullRequest.localBranchName = localBranchName;
+						return pullRequest;
+					}
+				}
+			}
+
+			return Promise.resolve(null);
+		});
+
+		return Promise.all(promises).then(values => {
+			return values.filter(value => value !== null) as PullRequestModel[];
+		});
+	}
+
+	async getLabels(pullRequest: PullRequestModel): Promise<ILabel[]> {
+		const { remote, octokit } = await pullRequest.githubRepository.ensure();
+
+		let hasNextPage = false;
+		let page = 1;
+		let results: ILabel[] = [];
+
+		do {
+			const result = await octokit.issues.listLabelsForRepo({
+				owner: remote.owner,
+				repo: remote.repositoryName,
+				page
+			});
+
+			results = results.concat(result.data.map(label => {
+				return {
+					name: label.name,
+					color: label.color
+				};
+			}));
+
+			results = results.sort((a, b) => a.name.localeCompare(b.name));
+
+			hasNextPage = !!result.headers.link && result.headers.link.indexOf('rel="next"') > -1;
+			page += 1;
+		} while (hasNextPage);
+
+		return results;
+	}
+
+	async deleteLocalPullRequest(pullRequest: PullRequestModel, force?: boolean): Promise<void> {
+		if (!pullRequest.localBranchName) {
+			return;
+		}
+		await this.repository.deleteBranch(pullRequest.localBranchName, force);
+
+		let remoteName: string | undefined = undefined;
+		try {
+			remoteName = await this.repository.getConfig(`branch.${pullRequest.localBranchName}.remote`);
+		} catch (e) { }
+
+		if (!remoteName) {
+			return;
+		}
+
+		// If the extension created a remote for the branch, remove it if there are no other branches associated with it
+		const isPRRemote = await PullRequestGitHelper.isRemoteCreatedForPullRequest(this.repository, remoteName);
+		if (isPRRemote) {
+			const configs = await this.repository.getConfigs();
+			const hasOtherAssociatedBranches = configs
+				.some(({ key, value }) => /^branch.*\.remote$/.test(key) && value === remoteName);
+
+			if (!hasOtherAssociatedBranches) {
+				await this.repository.removeRemote(remoteName);
+			}
+		}
+
+		/* __GDPR__
+			"branch.delete" : {}
+		*/
+		this._telemetry.sendTelemetryEvent('branch.delete');
+	}
+
+	// Keep track of how many pages we've fetched for each query, so when we reload we pull the same ones.
+	private totalFetchedPages = new Map<string, number>();
+
+	/**
+	 * This method works in three different ways:
+	 * 1) Initialize: fetch the first page of the first remote that has pages
+	 * 2) Fetch Next: fetch the next page from this remote, or if it has no more pages, the first page from the next remote that does have pages
+	 * 3) Restore: fetch all the pages you previously have fetched
+	 *
+	 * When `options.fetchNextPage === false`, we are in case 2.
+	 * Otherwise:
+	 *   If `this.totalFetchQueries[queryId] === 0`, we are in case 1.
+	 *   Otherwise, we're in case 3.
+	 */
+	async getPullRequests(type: PRType, options: IPullRequestsPagingOptions = { fetchNextPage: false }, query?: string): Promise<PullRequestsResponseResult> {
+		if (!this._githubRepositories || !this._githubRepositories.length) {
+			return {
+				pullRequests: [],
+				hasMorePages: false,
+				hasUnsearchedRepositories: false
+			};
+		}
+
+		const queryId = type.toString() + (query || '');
+		const getTotalFetchedPages = () => this.totalFetchedPages.get(queryId) || 0;
+		const setTotalFetchedPages = (numPages: number) => this.totalFetchedPages.set(queryId, numPages);
+
+		for (const repository of this._githubRepositories) {
+			const remoteId = repository.remote.url.toString() + queryId;
+			if (!this._repositoryPageInformation.get(remoteId)) {
+				this._repositoryPageInformation.set(remoteId, {
+					pullRequestPage: 0,
+					hasMorePages: null
+				});
+			}
+		}
+
+		let pagesFetched = 0;
+		const pullRequestData: PullRequestData = { hasMorePages: false, pullRequests: [] };
+		const addPage = (page: PullRequestData | undefined) => {
+			pagesFetched++;
+			if (page) {
+				pullRequestData.pullRequests = pullRequestData.pullRequests.concat(page.pullRequests);
+				pullRequestData.hasMorePages = page.hasMorePages;
+			}
+		};
+
+		const githubRepositories = this._githubRepositories.filter(repo => {
+			const info = this._repositoryPageInformation.get(repo.remote.url.toString() + queryId);
+			// If we are in case 1 or 3, don't filter out repos that are out of pages, as we will be querying from the start.
+			return info && (options.fetchNextPage === false || info.hasMorePages !== false);
+		});
+
+		for (let i = 0; i < githubRepositories.length; i++) {
+			const githubRepository = githubRepositories[i];
+			const remoteId = githubRepository.remote.url.toString() + queryId;
+			const pageInformation = this._repositoryPageInformation.get(remoteId)!;
+
+			const fetchPage = async (pageNumber: number) =>
+				type === PRType.All
+					? await githubRepository.getAllPullRequests(pageNumber)
+					: await githubRepository.getPullRequestsForCategory(query || '', pageNumber);
+
+			if (options.fetchNextPage) {
+				// Case 2. Fetch a single new page, and increment the global number of pages fetched for this query.
+				pageInformation.pullRequestPage++;
+				addPage(await fetchPage(pageInformation.pullRequestPage));
+				setTotalFetchedPages(getTotalFetchedPages() + 1);
+			} else {
+				// Case 1&3. Fetch all the pages we have fetched in the past, or in case 1, just a single page.
+
+				if (pageInformation.pullRequestPage === 0) {
+					// Case 1. Pretend we have previously fetched the first page, then hand off to the case 3 machinery to "fetch all pages we have fetched in the past"
+					pageInformation.pullRequestPage = 1;
+				}
+
+				const pages = await Promise.all(
+					Array.from({ length: pageInformation.pullRequestPage }).map((_, j) => fetchPage(j + 1)));
+				pages.forEach(page => addPage(page));
+			}
+
+			pageInformation.hasMorePages = pullRequestData.hasMorePages;
+
+			// Break early if
+			// 1) we've received data AND
+			// 2) either we're fetching just the next page (case 2)
+			//    OR we're fetching all (cases 1&3), and we've fetched as far as we had previously (or further, in case 1).
+			if (
+				pullRequestData.pullRequests.length &&
+				(options.fetchNextPage === true ||
+					(options.fetchNextPage === false && pagesFetched >= getTotalFetchedPages()))
+			) {
+				if (getTotalFetchedPages() === 0) {
+					// We're in case 1, manually set number of pages we looked through until we found first results.
+					setTotalFetchedPages(pagesFetched);
+				}
+
+				return {
+					pullRequests: pullRequestData.pullRequests,
+					hasMorePages: pageInformation.hasMorePages,
+					hasUnsearchedRepositories: i < githubRepositories.length - 1
+				};
+			}
+		}
+
+		return {
+			pullRequests: [],
+			hasMorePages: false,
+			hasUnsearchedRepositories: false
+		};
+	}
+
+	async getStatusChecks(pullRequest: PullRequestModel): Promise<Octokit.ReposGetCombinedStatusForRefResponse | undefined> {
+		if (!pullRequest.isResolved()) {
+			return;
+		}
+
+		const { remote, octokit } = await pullRequest.githubRepository.ensure();
+
+		const result = await octokit.repos.getCombinedStatusForRef({
+			owner: remote.owner,
+			repo: remote.repositoryName,
+			ref: pullRequest.head.sha
+		});
+
+		return result.data;
+	}
+
+	async getReviewRequests(pullRequest: PullRequestModel): Promise<IAccount[]> {
+		const githubRepository = pullRequest.githubRepository;
+		const { remote, octokit } = await githubRepository.ensure();
+		const result = await octokit.pulls.listReviewRequests({
+			owner: remote.owner,
+			repo: remote.repositoryName,
+			pull_number: pullRequest.prNumber
+		});
+
+		return result.data.users.map((user: any) => convertRESTUserToAccount(user, githubRepository));
+	}
+
+	async getPullRequestComments(pullRequest: PullRequestModel): Promise<IComment[]> {
+		const { supportsGraphQl } = pullRequest.githubRepository;
+		return supportsGraphQl
+			? this.getAllPullRequestReviewComments(pullRequest)
+			: this.getPullRequestReviewComments(pullRequest);
+	}
+
+	private async getAllPullRequestReviewComments(pullRequest: PullRequestModel): Promise<IComment[]> {
+		const { remote, query } = await pullRequest.githubRepository.ensure();
+		try {
+			const { data } = await query<PullRequestCommentsResponse>({
+				query: queries.PullRequestComments,
+				variables: {
+					owner: remote.owner,
+					name: remote.repositoryName,
+					number: pullRequest.prNumber,
+				}
+			});
+
+			const comments = data.repository.pullRequest.reviews.nodes
+				.map((node: any) => node.comments.nodes.map((comment: any) => parseGraphQLComment(comment), remote))
+				.reduce((prev: any, curr: any) => prev.concat(curr), [])
+				.sort((a: IComment, b: IComment) => { return a.createdAt > b.createdAt ? 1 : -1; });
+
+			return comments;
+		} catch (e) {
+			Logger.appendLine(`Failed to get pull request review comments: ${formatError(e)}`);
+			return [];
+		}
+	}
+
+	/**
+	 * Returns review comments from the pull request using the REST API, comments on pending reviews are not included.
+	 */
+	private async getPullRequestReviewComments(pullRequest: PullRequestModel): Promise<IComment[]> {
+		Logger.debug(`Fetch comments of PR #${pullRequest.prNumber} - enter`, PullRequestManager.ID);
+		const githubRepository = (pullRequest as PullRequestModel).githubRepository;
+		const { remote, octokit } = await githubRepository.ensure();
+		const reviewData = await octokit.pulls.listComments({
+			owner: remote.owner,
+			repo: remote.repositoryName,
+			pull_number: pullRequest.prNumber,
+			per_page: 100
+		});
+		Logger.debug(`Fetch comments of PR #${pullRequest.prNumber} - done`, PullRequestManager.ID);
+
+		return reviewData.data.map((comment: any) => this.addCommentPermissions(convertPullRequestsGetCommentsResponseItemToComment(comment, githubRepository), remote));
+	}
+
+	async getPullRequestCommits(pullRequest: PullRequestModel): Promise<Octokit.PullsListCommitsResponseItem[]> {
+		try {
+			Logger.debug(`Fetch commits of PR #${pullRequest.prNumber} - enter`, PullRequestManager.ID);
+			const { remote, octokit } = await pullRequest.githubRepository.ensure();
+			const commitData = await octokit.pulls.listCommits({
+				pull_number: pullRequest.prNumber,
+				owner: remote.owner,
+				repo: remote.repositoryName
+			});
+			Logger.debug(`Fetch commits of PR #${pullRequest.prNumber} - done`, PullRequestManager.ID);
+
+			return commitData.data;
+		} catch (e) {
+			vscode.window.showErrorMessage(`Fetching commits failed: ${formatError(e)}`);
+			return [];
+		}
+	}
+
+	async getCommitChangedFiles(pullRequest: PullRequestModel, commit: Octokit.PullsListCommitsResponseItem): Promise<Octokit.ReposGetCommitResponseFilesItem[]> {
+		try {
+			Logger.debug(`Fetch file changes of commit ${commit.sha} in PR #${pullRequest.prNumber} - enter`, PullRequestManager.ID);
+			const { octokit, remote } = await pullRequest.githubRepository.ensure();
+			const fullCommit = await octokit.repos.getCommit({
+				owner: remote.owner,
+				repo: remote.repositoryName,
+				commit_sha: commit.sha
+			});
+			Logger.debug(`Fetch file changes of commit ${commit.sha} in PR #${pullRequest.prNumber} - done`, PullRequestManager.ID);
+
+			return fullCommit.data.files.filter(file => !!file.patch);
+		} catch (e) {
+			vscode.window.showErrorMessage(`Fetching commit file changes failed: ${formatError(e)}`);
+			return [];
+		}
+	}
+
+	async getFile(pullRequest: PullRequestModel, filePath: string, commit: string) {
+		const { octokit, remote } = await pullRequest.githubRepository.ensure();
+		const fileContent = await octokit.repos.getContents({
+			owner: remote.owner,
+			repo: remote.repositoryName,
+			path: filePath,
+			ref: commit
+		});
+
+		const contents = fileContent.data.content;
+		const buff = new Buffer(contents, fileContent.data.encoding);
+		return buff.toString();
+	}
+
+	async getTimelineEvents(pullRequest: PullRequestModel): Promise<TimelineEvent[]> {
+		Logger.debug(`Fetch timeline events of PR #${pullRequest.prNumber} - enter`, PullRequestManager.ID);
+		const githubRepository = pullRequest.githubRepository;
+		const { octokit, query, remote, supportsGraphQl } = await githubRepository.ensure();
+
+		let ret = [];
+		if (supportsGraphQl) {
+			try {
+				const { data } = await query<TimelineEventsResponse>({
+					query: queries.TimelineEvents,
+					variables: {
+						owner: remote.owner,
+						name: remote.repositoryName,
+						number: pullRequest.prNumber
+					}
+				});
+				ret = data.repository.pullRequest.timelineItems.nodes;
+				const events = parseGraphQLTimelineEvents(ret, githubRepository);
+				await this.addReviewTimelineEventComments(pullRequest, events);
+
+				return events;
+			} catch (e) {
+				console.log(e);
+				return [];
+			}
+		} else {
+			ret = (await octokit.issues.listEventsForTimeline({
+				owner: remote.owner,
+				repo: remote.repositoryName,
+				issue_number: pullRequest.prNumber,
+				per_page: 100
+			})).data;
+			Logger.debug(`Fetch timeline events of PR #${pullRequest.prNumber} - done`, PullRequestManager.ID);
+			return convertRESTTimelineEvents(await this.parseRESTTimelineEvents(pullRequest, remote, ret));
+		}
+	}
+
+	async getIssueComments(pullRequest: PullRequestModel): Promise<Octokit.IssuesListCommentsResponseItem[]> {
+		Logger.debug(`Fetch issue comments of PR #${pullRequest.prNumber} - enter`, PullRequestManager.ID);
+		const { octokit, remote } = await pullRequest.githubRepository.ensure();
+
+		const promise = await octokit.issues.listComments({
+			owner: remote.owner,
+			repo: remote.repositoryName,
+			issue_number: pullRequest.prNumber,
+			per_page: 100
+		});
+		Logger.debug(`Fetch issue comments of PR #${pullRequest.prNumber} - done`, PullRequestManager.ID);
+
+		return promise.data;
+	}
+
+	async createIssueComment(pullRequest: PullRequestModel, text: string): Promise<IComment> {
+		const githubRepository = pullRequest.githubRepository;
+		const { octokit, remote } = await githubRepository.ensure();
+
+		const promise = await octokit.issues.createComment({
+			body: text,
+			issue_number: pullRequest.prNumber,
+			owner: remote.owner,
+			repo: remote.repositoryName
+		});
+
+		return this.addCommentPermissions(convertIssuesCreateCommentResponseToComment(promise.data, githubRepository), remote);
+	}
+
+	async createCommentReply(pullRequest: PullRequestModel, body: string, reply_to: IComment): Promise<IComment | undefined> {
+		const pendingReviewId = await this.getPendingReviewId(pullRequest);
+		if (pendingReviewId) {
+			return this.addCommentToPendingReview(pullRequest, pendingReviewId, body, { inReplyTo: reply_to.graphNodeId });
+		}
+
+		const githubRepository = pullRequest.githubRepository;
+		const { octokit, remote } = await githubRepository.ensure();
+
+		try {
+			const ret = await octokit.pulls.createCommentReply({
+				owner: remote.owner,
+				repo: remote.repositoryName,
+				pull_number: pullRequest.prNumber,
+				body: body,
+				in_reply_to: Number(reply_to.id)
+			});
+
+			return this.addCommentPermissions(convertPullRequestsGetCommentsResponseItemToComment(ret.data, githubRepository), remote);
+		} catch (e) {
+			this.handleError(e);
+		}
+	}
+
+	async deleteReview(pullRequest: PullRequestModel): Promise<{ deletedReviewId: number, deletedReviewComments: IComment[] }> {
+		const pendingReviewId = await this.getPendingReviewId(pullRequest);
+		const { mutate } = await pullRequest.githubRepository.ensure();
+		const { data } = await mutate<DeleteReviewResponse>({
+			mutation: queries.DeleteReview,
+			variables: {
+				input: { pullRequestReviewId: pendingReviewId }
+			}
+		});
+
+		const { comments, databaseId } = data!.deletePullRequestReview.pullRequestReview;
+
+		pullRequest.inDraftMode = false;
+		await this.updateDraftModeContext(pullRequest);
+
+		return {
+			deletedReviewId: databaseId,
+			deletedReviewComments: comments.nodes.map(parseGraphQLComment)
+		};
+	}
+
+	async startReview(pullRequest: PullRequestModel): Promise<void> {
+		const { mutate } = await pullRequest.githubRepository.ensure();
+		await mutate<void>({
+			mutation: queries.StartReview,
+			variables: {
+				input: {
+					body: '',
+					pullRequestId: pullRequest.prItem.graphNodeId
+				}
+			}
+		}).then(x => x.data).catch(e => {
+			Logger.appendLine(`Failed to start review: ${e.message}`);
+		});
+
+		pullRequest.inDraftMode = true;
+		await this.updateDraftModeContext(pullRequest);
+
+		return;
+	}
+
+	async validateDraftMode(pullRequest: PullRequestModel): Promise<boolean> {
+		const inDraftMode = !!await this.getPendingReviewId(pullRequest);
+		if (inDraftMode !== pullRequest.inDraftMode) {
+			pullRequest.inDraftMode = inDraftMode;
+		}
+
+		await this.updateDraftModeContext(pullRequest);
+
+		return inDraftMode;
+	}
+
+	async updateDraftModeContext(pullRequest: PullRequestModel) {
+		if (this._activePullRequest && this._activePullRequest.prNumber === pullRequest.prNumber) {
+			await vscode.commands.executeCommand('setContext', 'reviewInDraftMode', pullRequest.inDraftMode);
+		}
+	}
+
+	async getPendingReviewId(pullRequest = this._activePullRequest): Promise<string | undefined> {
+		if (!pullRequest) {
+			return undefined;
+		}
+
+		if (!pullRequest.githubRepository.supportsGraphQl) {
+			return;
+		}
+
+		const { query, octokit } = await pullRequest.githubRepository.ensure();
+		const { currentUser = '' } = octokit as any;
+		try {
+			const { data } = await query<PendingReviewIdResponse>({
+				query: queries.GetPendingReviewId,
+				variables: {
+					pullRequestId: (pullRequest as PullRequestModel).prItem.graphNodeId,
+					author: currentUser.login
+				}
+			});
+			return data.node.reviews.nodes[0].id;
+		} catch (error) {
+			return;
+		}
+	}
+
+	async addCommentToPendingReview(pullRequest: PullRequestModel, reviewId: string, body: string, position: NewCommentPosition | ReplyCommentPosition): Promise<IComment> {
+		const { mutate } = await pullRequest.githubRepository.ensure();
+		const { data } = await mutate<AddCommentResponse>({
+			mutation: queries.AddComment,
+			variables: {
+				input: {
+					pullRequestReviewId: reviewId,
+					body,
+					...position
+				}
+			}
+		});
+
+		const { comment } = data!.addPullRequestReviewComment;
+		return parseGraphQLComment(comment);
+	}
+
+	async addCommentReaction(pullRequest: PullRequestModel, graphNodeId: string, reaction: vscode.CommentReaction): Promise<AddReactionResponse> {
+		const reactionEmojiToContent = getReactionGroup().reduce((prev, curr) => {
+			prev[curr.label] = curr.title;
+			return prev;
+		}, {} as { [key: string]: string });
+		const { mutate } = await pullRequest.githubRepository.ensure();
+		const { data } = await mutate<AddReactionResponse>({
+			mutation: queries.AddReaction,
+			variables: {
+				input: {
+					subjectId: graphNodeId,
+					content: reactionEmojiToContent[reaction.label!]
+				}
+			}
+		});
+
+		return data!;
+	}
+
+	async deleteCommentReaction(pullRequest: PullRequestModel, graphNodeId: string, reaction: vscode.CommentReaction): Promise<DeleteReactionResponse> {
+		const reactionEmojiToContent = getReactionGroup().reduce((prev, curr) => {
+			prev[curr.label] = curr.title;
+			return prev;
+		}, {} as { [key: string]: string });
+		const { mutate } = await pullRequest.githubRepository.ensure();
+		const { data } = await mutate<DeleteReactionResponse>({
+			mutation: queries.DeleteReaction,
+			variables: {
+				input: {
+					subjectId: graphNodeId,
+					content: reactionEmojiToContent[reaction.label!]
+				}
+			}
+		});
+
+		return data!;
+	}
+
+	async createComment(pullRequest: PullRequestModel, body: string, commentPath: string, position: number): Promise<IComment | undefined> {
+		if (!pullRequest.validatePullRequestModel('Creating comment failed')) {
+			return;
+		}
+
+		const pendingReviewId = await this.getPendingReviewId(pullRequest);
+		if (pendingReviewId) {
+			return this.addCommentToPendingReview(pullRequest, pendingReviewId, body, { path: commentPath, position });
+		}
+
+		const githubRepository = pullRequest.githubRepository;
+		const { octokit, remote } = await githubRepository.ensure();
+
+		try {
+			const ret = await octokit.pulls.createComment({
+				owner: remote.owner,
+				repo: remote.repositoryName,
+				pull_number: pullRequest.prNumber,
+				body: body,
+				commit_id: pullRequest.head.sha,
+				path: commentPath,
+				position: position
+			});
+
+			return this.addCommentPermissions(convertPullRequestsGetCommentsResponseItemToComment(ret.data, githubRepository), remote);
+		} catch (e) {
+			this.handleError(e);
+		}
+	}
+
+	async getPullRequestTemplates(): Promise<vscode.Uri[]> {
+		/**
+		 * Places a PR template can be:
+		 * - At the root, the docs folder, or the.github folder, named pull_request_template.md or PULL_REQUEST_TEMPLATE.md
+		 * - At the same folder locations under a PULL_REQUEST_TEMPLATE folder with any name
+		 */
+		const templatesPattern1 = await vscode.workspace.findFiles(new vscode.RelativePattern(this._repository.rootUri.path, '{pull_request_template,PULL_REQUEST_TEMPLATE}.md'));
+		const templatesPattern2 = await vscode.workspace.findFiles(new vscode.RelativePattern(this._repository.rootUri.path, '{docs,.github}/{pull_request_template,PULL_REQUEST_TEMPLATE}.md'));
+
+		const templatesPattern3 = await vscode.workspace.findFiles(new vscode.RelativePattern(this._repository.rootUri.path, 'PULL_REQUEST_TEMPLATE/*.md'));
+		const templatesPattern4 = await vscode.workspace.findFiles(new vscode.RelativePattern(this._repository.rootUri.path, '{docs,.github}/PULL_REQUEST_TEMPLATE/*.md'));
+
+		return [...templatesPattern1, ...templatesPattern2, ...templatesPattern3, ...templatesPattern4];
+	}
+
+	async getPullRequestDefaults(): Promise<PullRequestDefaults> {
+		if (!this.repository.state.HEAD) {
+			throw new DetachedHeadError(this.repository);
+		}
+		const { origin } = this;
+		const meta = await origin.getMetadata();
+		const parent = meta.fork
+			? meta.parent
+			: await (this.findRepo(byRemoteName('upstream')) || origin).getMetadata();
+
+		return {
+			owner: parent.owner.login,
+			repo: parent.name,
+			base: parent.default_branch
+		};
+	}
+
+	async getMetadata(remote: string): Promise<any> {
+		const repo = this.findRepo(byRemoteName(remote));
+		return repo && repo.getMetadata();
+	}
+
+	async getHeadCommitMessage(): Promise<string> {
+		const { repository } = this;
+		if (repository.state.HEAD && repository.state.HEAD.commit) {
+			const { message } = await repository.getCommit(repository.state.HEAD.commit);
+			return message;
+		}
+
+		return '';
+	}
+
+	get origin(): GitHubRepository {
+		if (!this._githubRepositories.length) {
+			throw new NoGitHubReposError(this.repository);
+		}
+
+		const { upstreamRef } = this;
+		if (upstreamRef) {
+			// If our current branch has an upstream ref set, find its GitHubRepository.
+			const upstream = this.findRepo(byRemoteName(upstreamRef.remote));
+			if (!upstream) {
+				vscode.window.showErrorMessage(`Unable to find upstream remote '${upstreamRef.remote}'. Please check your remotes setting.`, 'Configure Remotes').then(result => {
+					if (result === 'Configure Remotes') {
+						vscode.commands.executeCommand('pr.configureRemotes');
+					}
+				});
+
+				// No GitHubRepository? We currently won't try pushing elsewhere,
+				// so fail.
+				throw new BadUpstreamError(
+					this.repository.state.HEAD!.name!,
+					upstreamRef,
+					'is not a GitHub repo');
+			}
+			// Otherwise, we'll push upstream.
+			return upstream;
+		}
+
+		// If no upstream is set, let's go digging.
+		const [first, ...rest] = this._githubRepositories;
+		return !rest.length  // Is there only one GitHub remote?
+			? first // I GUESS THAT'S WHAT WE'RE GOING WITH, THEN.
+			:  // Otherwise, let's try...
+			this.findRepo(byRemoteName('origin')) || // by convention
+			this.findRepo(ownedByMe) ||              // bc maybe we can push there
+			first; // out of raw desperation
+	}
+
+	findRepo(where: Predicate<GitHubRepository>): GitHubRepository | undefined {
+		return this._githubRepositories.filter(where)[0];
+	}
+
+	get upstreamRef(): UpstreamRef | undefined {
+		const { HEAD } = this.repository.state;
+		return HEAD && HEAD.upstream;
+	}
+
+	async createPullRequest(params: Octokit.PullsCreateParams): Promise<PullRequestModel | undefined> {
+		try {
+			const repo = this._githubRepositories.find(r => r.remote.owner === params.owner && r.remote.repositoryName === params.repo);
+			if (!repo) {
+				throw new Error(`No matching repository ${params.repo} found for ${params.owner}`);
+			}
+
+			await repo.ensure();
+
+			const { title, body } = titleAndBodyFrom(await this.getHeadCommitMessage());
+			if (!params.title) {
+				params.title = title;
+			}
+
+			if (!params.body) {
+				params.body = body;
+			}
+
+			// Create PR
+			const { data } = await repo.octokit.pulls.create(params);
+			const item = convertRESTPullRequestToRawPullRequest(data, repo);
+			const pullRequestModel = new PullRequestModel(repo, repo.remote, item);
+
+			const branchNameSeparatorIndex = params.head.indexOf(':');
+			const branchName = params.head.slice(branchNameSeparatorIndex + 1);
+			await PullRequestGitHelper.associateBranchWithPullRequest(this._repository, pullRequestModel, branchName);
+
+			/* __GDPR__
+				"pr.create.success" : {
+					"isDraft" : { "classification": "SystemMetaData", "purpose": "FeatureInsight" }
+				}
+			*/
+			this._telemetry.sendTelemetryEvent('pr.create.success', { isDraft: (params.draft || '').toString() });
+			return pullRequestModel;
+		} catch (e) {
+			Logger.appendLine(`GitHubRepository> Creating pull requests failed: ${formatError(e)}`);
+
+			/* __GDPR__
+				"pr.create.failure" : {
+					"isDraft" : { "classification": "SystemMetaData", "purpose": "FeatureInsight" },
+					"message" : { "classification": "CallstackOrException", "purpose": "PerformanceAndHealth" }
+				}
+			*/
+			this._telemetry.sendTelemetryEvent('pr.create.failure', {
+				isDraft: (params.draft || '').toString(),
+				message: formatError(e)
+			});
+			vscode.window.showWarningMessage(`Creating pull requests for '${params.head}' failed: ${formatError(e)}`);
+		}
+	}
+
+	async editIssueComment(pullRequest: PullRequestModel, commentId: string, text: string): Promise<IComment> {
+		try {
+			const githubRepository = pullRequest.githubRepository;
+			const { octokit, remote } = await githubRepository.ensure();
+
+			const ret = await octokit.issues.updateComment({
+				owner: remote.owner,
+				repo: remote.repositoryName,
+				body: text,
+				comment_id: Number(commentId)
+			});
+
+			return this.addCommentPermissions(convertIssuesCreateCommentResponseToComment(ret.data, githubRepository), remote);
+		} catch (e) {
+			throw new Error(formatError(e));
+		}
+	}
+
+	async editReviewComment(pullRequest: PullRequestModel, comment: IComment, text: string): Promise<IComment> {
+		try {
+			if (comment.isDraft) {
+				return this.editPendingReviewComment(pullRequest, comment.graphNodeId, text);
+			}
+
+			const githubRepository = pullRequest.githubRepository;
+			const { octokit, remote } = await githubRepository.ensure();
+
+			const ret = await octokit.pulls.updateComment({
+				owner: remote.owner,
+				repo: remote.repositoryName,
+				body: text,
+				comment_id: comment.id
+			});
+
+			return this.addCommentPermissions(convertPullRequestsGetCommentsResponseItemToComment(ret.data, githubRepository), remote);
+		} catch (e) {
+			throw new Error(formatError(e));
+		}
+	}
+
+	private async editPendingReviewComment(pullRequest: PullRequestModel, commentNodeId: string, text: string): Promise<IComment> {
+		const { mutate } = await pullRequest.githubRepository.ensure();
+
+		const { data } = await mutate<EditCommentResponse>({
+			mutation: queries.EditComment,
+			variables: {
+				input: {
+					pullRequestReviewCommentId: commentNodeId,
+					body: text
+				}
+			}
+		});
+
+		return parseGraphQLComment(data!.updatePullRequestReviewComment.pullRequestReviewComment);
+	}
+
+	async deleteIssueComment(pullRequest: PullRequestModel, commentId: string): Promise<void> {
+		try {
+			const { octokit, remote } = await pullRequest.githubRepository.ensure();
+
+			await octokit.issues.deleteComment({
+				owner: remote.owner,
+				repo: remote.repositoryName,
+				comment_id: Number(commentId)
+			});
+		} catch (e) {
+			throw new Error(formatError(e));
+		}
+	}
+
+	async deleteReviewComment(pullRequest: PullRequestModel, commentId: string): Promise<void> {
+		try {
+			const { octokit, remote } = await pullRequest.githubRepository.ensure();
+
+			await octokit.pulls.deleteComment({
+				owner: remote.owner,
+				repo: remote.repositoryName,
+				comment_id: Number(commentId)
+			});
+		} catch (e) {
+			throw new Error(formatError(e));
+		}
+	}
+
+	canEditPullRequest(pullRequest: PullRequestModel): boolean {
+		const username = pullRequest.author && pullRequest.author.login;
+		return this._credentialStore.isCurrentUser(username, pullRequest.remote);
+	}
+
+	getCurrentUser(pullRequest: PullRequestModel): IAccount {
+		return convertRESTUserToAccount(this._credentialStore.getCurrentUser(pullRequest.remote), pullRequest.githubRepository);
+	}
+
+	private addCommentPermissions(rawComment: IComment, remote: Remote): IComment {
+		const isCurrentUser = this._credentialStore.isCurrentUser(rawComment.user!.login, remote);
+		const notOutdated = rawComment.position !== null;
+		rawComment.canEdit = isCurrentUser && notOutdated;
+		rawComment.canDelete = isCurrentUser && notOutdated;
+
+		return rawComment;
+	}
+
+	private async changePullRequestState(state: 'open' | 'closed', pullRequest: PullRequestModel): Promise<[Octokit.PullsUpdateResponse, GitHubRepository]> {
+		const { octokit, remote } = await pullRequest.githubRepository.ensure();
+
+		const ret = await octokit.pulls.update({
+			owner: remote.owner,
+			repo: remote.repositoryName,
+			pull_number: pullRequest.prNumber,
+			state: state
+		});
+
+		return [ret.data, pullRequest.githubRepository];
+	}
+
+	async editPullRequest(pullRequest: PullRequestModel, toEdit: IPullRequestEditData): Promise<Octokit.PullsUpdateResponse> {
+		try {
+			const { octokit, remote } = await pullRequest.githubRepository.ensure();
+			const { data } = await octokit.pulls.update({
+				owner: remote.owner,
+				repo: remote.repositoryName,
+				pull_number: pullRequest.prNumber,
+				body: toEdit.body,
+				title: toEdit.title
+			});
+			return data;
+		} catch (e) {
+			throw new Error(formatError(e));
+		}
+	}
+
+	async closePullRequest(pullRequest: PullRequestModel): Promise<PullRequest> {
+		return this.changePullRequestState('closed', pullRequest)
+			.then(x => {
+				/* __GDPR__
+					"pr.close" : {}
+				*/
+				this._telemetry.sendTelemetryEvent('pr.close');
+				return convertRESTPullRequestToRawPullRequest(x[0], x[1]);
+			});
+	}
+
+	async mergePullRequest(pullRequest: PullRequestModel, title?: string, description?: string, method?: 'merge' | 'squash' | 'rebase'): Promise<any> {
+		const { octokit, remote } = await pullRequest.githubRepository.ensure();
+		return await octokit.pulls.merge({
+			commit_message: description,
+			commit_title: title,
+			merge_method: method || vscode.workspace.getConfiguration('githubPullRequests').get<'merge' | 'squash' | 'rebase'>('defaultMergeMethod'),
+			owner: remote.owner,
+			repo: remote.repositoryName,
+			pull_number: pullRequest.prNumber,
+		})
+			.then(x => {
+				/* __GDPR__
+					"pr.merge.success" : {}
+				*/
+				this._telemetry.sendTelemetryEvent('pr.merge.success');
+				return x.data;
+			}).catch(e => {
+				/* __GDPR__
+					"pr.merge.failure" : {
+						"message" : { "classification": "CallstackOrException", "purpose": "PerformanceAndHealth" }
+					}
+				*/
+				this._telemetry.sendTelemetryEvent('pr.merge.failure', { message: formatError(e) });
+				throw e;
+			});
+	}
+
+	async deleteBranch(pullRequest: PullRequestModel) {
+		await pullRequest.githubRepository.deleteBranch(pullRequest);
+	}
+
+	private async getBranchDeletionItems() {
+		const allConfigs = await this.repository.getConfigs();
+		const branchInfos: Map<string, { remote?: string; metadata?: PullRequestMetadata }> = new Map();
+
+		allConfigs.forEach(config => {
+			const key = config.key;
+			const matches = /^branch\.(.*)\.(.*)$/.exec(key);
+
+			if (matches && matches.length === 3) {
+				const branchName = matches[1];
+
+				if (!branchInfos.has(branchName)) {
+					branchInfos.set(branchName, {});
+				}
+
+				const value = branchInfos.get(branchName);
+				if (matches[2] === 'remote') {
+					value!['remote'] = config.value;
+				}
+
+				if (matches[2] === 'github-pr-owner-number') {
+					const metadata = PullRequestGitHelper.parsePullRequestMetadata(config.value);
+					value!['metadata'] = metadata;
+				}
+
+				branchInfos.set(branchName, value!);
+			}
+		});
+
+		const actions: (vscode.QuickPickItem & { metadata: PullRequestMetadata, legacy?: boolean })[] = [];
+		branchInfos.forEach((value, key) => {
+			if (value.metadata) {
+				actions.push({
+					label: `${key}`,
+					description: `${value.metadata!.repositoryName}/${value.metadata!.owner} #${value.metadata.prNumber}`,
+					picked: false,
+					metadata: value.metadata!
+				});
+			}
+		});
+
+		const results = await Promise.all(actions.map(async action => {
+			const metadata = action.metadata;
+			const githubRepo = this._githubRepositories.find(repo =>
+				repo.remote.owner.toLowerCase() === metadata!.owner.toLowerCase() && repo.remote.repositoryName.toLowerCase() === metadata!.repositoryName.toLowerCase()
+			);
+
+			if (!githubRepo) {
+				return action;
+			}
+
+			const { remote, query } = await githubRepo.ensure();
+			try {
+				const { data } = await query<PullRequestState>({
+					query: queries.PullRequestState,
+					variables: {
+						owner: remote.owner,
+						name: remote.repositoryName,
+						number: metadata!.prNumber,
+					}
+				});
+
+				action.legacy = data.repository.pullRequest.state !== 'OPEN';
+			} catch { }
+
+			return action;
+		}));
+
+		results.forEach(result => {
+			if (result.legacy) {
+				result.picked = true;
+			} else {
+				result.description = result.description + ' is still Open';
+			}
+		});
+
+		return results;
+	}
+
+	private async getRemoteDeletionItems() {
+		// check if there are remotes that should be cleaned
+		const newConfigs = await this.repository.getConfigs();
+		const remoteInfos: Map<string, { branches: Set<string>; url?: string; createdForPullRequest?: boolean }> = new Map();
+
+		newConfigs.forEach(config => {
+			const key = config.key;
+			let matches = /^branch\.(.*)\.(.*)$/.exec(key);
+
+			if (matches && matches.length === 3) {
+				const branchName = matches[1];
+
+				if (matches[2] === 'remote') {
+					const remoteName = config.value;
+
+					if (!remoteInfos.has(remoteName)) {
+						remoteInfos.set(remoteName, { branches: new Set() });
+					}
+
+					const value = remoteInfos.get(remoteName);
+					value!.branches.add(branchName);
+				}
+			}
+
+			matches = /^remote\.(.*)\.(.*)$/.exec(key);
+
+			if (matches && matches.length === 3) {
+				const remoteName = matches[1];
+
+				if (!remoteInfos.has(remoteName)) {
+					remoteInfos.set(remoteName, { branches: new Set() });
+				}
+
+				const value = remoteInfos.get(remoteName);
+
+				if (matches[2] === 'github-pr-remote') {
+					value!.createdForPullRequest = config.value === 'true';
+				}
+
+				if (matches[2] === 'url') {
+					value!.url = config.value;
+				}
+
+			}
+		});
+
+		const remoteItems: (vscode.QuickPickItem & { remote: string })[] = [];
+
+		remoteInfos.forEach((value, key) => {
+			if (value.branches.size === 0) {
+				let description = value.createdForPullRequest ? '' : 'Not created by GitHub Pull Request extension';
+				if (value.url) {
+					description = description ? (description + ' ' + value.url) : value.url;
+				}
+
+				remoteItems.push({
+					label: key,
+					description: description,
+					picked: value.createdForPullRequest,
+					remote: key
+				});
+			}
+		});
+
+		return remoteItems;
+	}
+
+	async deleteLocalBranchesNRemotes() {
+		return new Promise(async resolve => {
+			const quickPick = vscode.window.createQuickPick();
+			quickPick.canSelectMany = true;
+			quickPick.ignoreFocusOut = true;
+			quickPick.placeholder = 'Choose local branches you want to delete permanently';
+			quickPick.show();
+			quickPick.busy = true;
+
+			// Check local branches
+			const results = await this.getBranchDeletionItems();
+			quickPick.items = results;
+			quickPick.selectedItems = results.filter(result => result.picked);
+			quickPick.busy = false;
+
+			let firstStep = true;
+			quickPick.onDidAccept(async () => {
+				if (firstStep) {
+					const picks = quickPick.selectedItems;
+					if (picks.length) {
+						quickPick.busy = true;
+						await Promise.all(picks.map(async pick => {
+							await this.repository.deleteBranch(pick.label, true);
+						}));
+						quickPick.busy = false;
+					}
+
+					firstStep = false;
+					quickPick.busy = true;
+
+					const remoteItems = await this.getRemoteDeletionItems();
+
+					if (remoteItems) {
+						quickPick.placeholder = 'Choose remotes you want to delete permanently';
+						quickPick.busy = false;
+						quickPick.items = remoteItems;
+						quickPick.selectedItems = remoteItems.filter(item => item.picked);
+					} else {
+						quickPick.hide();
+					}
+				} else {
+					// delete remotes
+					const picks = quickPick.selectedItems;
+					if (picks.length) {
+						quickPick.busy = true;
+						await Promise.all(picks.map(async pick => {
+							await this.repository.removeRemote(pick.label);
+						}));
+						quickPick.busy = false;
+					}
+					quickPick.hide();
+				}
+			});
+
+			quickPick.onDidHide(() => {
+				resolve();
+			});
+		});
+	}
+
+	async setReadyForReview(pullRequest: PullRequestModel): Promise<any> {
+		try {
+			if (!pullRequest.githubRepository.supportsGraphQl) {
+				// currently the REST api doesn't support updating PR draft status
+				vscode.window.showWarningMessage('"Ready for Review" operation failed: requires GitHub GraphQL API support');
+				return;
+			}
+
+			const { mutate } = await pullRequest.githubRepository.ensure();
+
+			const { data } = await mutate<MarkPullRequestReadyForReviewResponse>({
+				mutation: queries.ReadyForReview,
+				variables: {
+					input: {
+						pullRequestId: pullRequest.graphNodeId,
+					}
+				}
+			});
+
+			/* __GDPR__
+				"pr.readyForReview.success" : {}
+			*/
+			this._telemetry.sendTelemetryEvent('pr.readyForReview.success');
+
+			return data!.markPullRequestReadyForReview.pullRequest.isDraft;
+		} catch (e) {
+			/* __GDPR__
+				"pr.readyForReview.failure" : {
+					"message" : { "classification": "CallstackOrException", "purpose": "PerformanceAndHealth" }
+				}
+			*/
+			this._telemetry.sendTelemetryEvent('pr.readyForReview.failure', { message: formatError(e) });
+			throw e;
+		}
+	}
+
+	private async createReview(pullRequest: PullRequestModel, event: ReviewEvent, message?: string): Promise<CommonReviewEvent> {
+		const githubRepository = pullRequest.githubRepository;
+		const { octokit, remote } = await githubRepository.ensure();
+
+		const { data } = await octokit.pulls.createReview({
+			owner: remote.owner,
+			repo: remote.repositoryName,
+			pull_number: pullRequest.prNumber,
+			event: event,
+			body: message,
+		});
+
+		return convertRESTReviewEvent(data, githubRepository);
+	}
+
+	public async submitReview(pullRequest: PullRequestModel, event?: ReviewEvent, body?: string): Promise<CommonReviewEvent> {
+		const pendingReviewId = await this.getPendingReviewId(pullRequest);
+		const githubRepository = pullRequest.githubRepository;
+		const { mutate } = await githubRepository.ensure();
+
+		if (pendingReviewId) {
+			const { data } = await mutate<SubmitReviewResponse>({
+				mutation: queries.SubmitReview,
+				variables: {
+					id: pendingReviewId,
+					event: event || ReviewEvent.Comment,
+					body
+				}
+			});
+
+			pullRequest.inDraftMode = false;
+			await this.updateDraftModeContext(pullRequest);
+
+			return parseGraphQLReviewEvent(data!.submitPullRequestReview.pullRequestReview, githubRepository);
+		} else {
+			throw new Error(`Submitting review failed, no pending review for current pull request: ${pullRequest.prNumber}.`);
+		}
+	}
+
+	async requestChanges(pullRequest: PullRequestModel, message?: string): Promise<CommonReviewEvent> {
+		const action: Promise<CommonReviewEvent> = await this.getPendingReviewId(pullRequest)
+			? this.submitReview(pullRequest, ReviewEvent.RequestChanges, message)
+			: this.createReview(pullRequest, ReviewEvent.RequestChanges, message);
+
+		return action
+			.then(x => {
+				/* __GDPR__
+					"pr.requestChanges" : {}
+				*/
+				this._telemetry.sendTelemetryEvent('pr.requestChanges');
+				return x;
+			});
+	}
+
+	async approvePullRequest(pullRequest: PullRequestModel, message?: string): Promise<CommonReviewEvent> {
+		const action: Promise<CommonReviewEvent> = await this.getPendingReviewId(pullRequest)
+			? this.submitReview(pullRequest, ReviewEvent.Approve, message)
+			: this.createReview(pullRequest, ReviewEvent.Approve, message);
+
+		return action.then(x => {
+			/* __GDPR__
+				"pr.approve" : {}
+			*/
+			this._telemetry.sendTelemetryEvent('pr.approve');
+			return x;
+		});
+	}
+
+	async getPullRequestFileChangesInfo(pullRequest: PullRequestModel & IResolvedPullRequestModel): Promise<IRawFileChange[]> {
+		Logger.debug(`Fetch file changes, base, head and merge base of PR #${pullRequest.prNumber} - enter`, PullRequestManager.ID);
+		const githubRepository = pullRequest.githubRepository;
+		const { octokit, remote } = await githubRepository.ensure();
+
+		if (!pullRequest.base) {
+			const info = await octokit.pulls.get({
+				owner: remote.owner,
+				repo: remote.repositoryName,
+				pull_number: pullRequest.prNumber
+			});
+			pullRequest.update(convertRESTPullRequestToRawPullRequest(info.data, githubRepository));
+		}
+
+		const { data } = await octokit.repos.compareCommits({
+			repo: remote.repositoryName,
+			owner: remote.owner,
+			base: `${pullRequest.base.repositoryCloneUrl.owner}:${encodeURIComponent(pullRequest.base.ref)}`,
+			head: `${pullRequest.head.repositoryCloneUrl.owner}:${encodeURIComponent(pullRequest.head.ref)}`
+		});
+
+		pullRequest.mergeBase = data.merge_base_commit.sha;
+
+		Logger.debug(`Fetch file changes and merge base of PR #${pullRequest.prNumber} - done`, PullRequestManager.ID);
+		return data.files;
+	}
+
+	/**
+	 * Add reviewers to a pull request
+	 * @param pullRequest The pull request
+	 * @param reviewers A list of GitHub logins
+	 */
+	async requestReview(pullRequest: PullRequestModel, reviewers: string[]): Promise<void> {
+		const { octokit, remote } = await pullRequest.githubRepository.ensure();
+		await octokit.pulls.createReviewRequest({
+			owner: remote.owner,
+			repo: remote.repositoryName,
+			pull_number: pullRequest.prNumber,
+			reviewers
+		});
+	}
+
+	async deleteRequestedReview(pullRequest: PullRequestModel, reviewer: string): Promise<void> {
+		const { octokit, remote } = await pullRequest.githubRepository.ensure();
+		await octokit.pulls.deleteReviewRequest({
+			owner: remote.owner,
+			repo: remote.repositoryName,
+			pull_number: pullRequest.prNumber,
+			reviewers: [reviewer]
+		});
+	}
+
+	async addLabels(pullRequest: PullRequestModel, labels: string[]): Promise<void> {
+		const { octokit, remote } = await pullRequest.githubRepository.ensure();
+		await octokit.issues.addLabels({
+			owner: remote.owner,
+			repo: remote.repositoryName,
+			issue_number: pullRequest.prNumber,
+			labels
+		});
+	}
+
+	async removeLabel(pullRequest: PullRequestModel, label: string): Promise<void> {
+		const { octokit, remote } = await pullRequest.githubRepository.ensure();
+		await octokit.issues.removeLabel({
+			owner: remote.owner,
+			repo: remote.repositoryName,
+			issue_number: pullRequest.prNumber,
+			name: label
+		});
+	}
+
+	async getPullRequestRepositoryDefaultBranch(pullRequest: PullRequestModel): Promise<string> {
+		const branch = await pullRequest.githubRepository.getDefaultBranch();
+		return branch;
+	}
+
+	async getPullRequestRepositoryAccessAndMergeMethods(pullRequest: PullRequestModel): Promise<RepoAccessAndMergeMethods> {
+		const mergeOptions = await pullRequest.githubRepository.getRepoAccessAndMergeMethods();
+		return mergeOptions;
+	}
+
+	async fullfillPullRequestMissingInfo(pullRequest: PullRequestModel): Promise<void> {
+		try {
+			if (!pullRequest.isResolved()) {
+				return;
+			}
+
+			Logger.debug(`Fullfill pull request missing info - start`, PullRequestManager.ID);
+			const githubRepository = pullRequest.githubRepository;
+			const { octokit, remote } = await githubRepository.ensure();
+
+			if (!pullRequest.base) {
+				const { data } = await octokit.pulls.get({
+					owner: remote.owner,
+					repo: remote.repositoryName,
+					pull_number: pullRequest.prNumber
+				});
+				pullRequest.update(convertRESTPullRequestToRawPullRequest(data, githubRepository));
+			}
+
+			if (!pullRequest.mergeBase) {
+				const { data } = await octokit.repos.compareCommits({
+					repo: remote.repositoryName,
+					owner: remote.owner,
+					base: `${pullRequest.base.repositoryCloneUrl.owner}:${encodeURIComponent(pullRequest.base.ref)}`,
+					head: `${pullRequest.head.repositoryCloneUrl.owner}:${encodeURIComponent(pullRequest.head.ref)}`
+				});
+
+				pullRequest.mergeBase = data.merge_base_commit.sha;
+			}
+		} catch (e) {
+			vscode.window.showErrorMessage(`Fetching Pull Request merge base failed: ${formatError(e)}`);
+		}
+		Logger.debug(`Fullfill pull request missing info - done`, PullRequestManager.ID);
+	}
+
+	//#region Git related APIs
+
+	async resolvePullRequest(owner: string, repositoryName: string, pullRequestNumber: number): Promise<PullRequestModel | undefined> {
+		const githubRepo = this._githubRepositories.find(repo =>
+			repo.remote.owner.toLowerCase() === owner.toLowerCase() && repo.remote.repositoryName.toLowerCase() === repositoryName.toLowerCase()
+		);
+
+		if (!githubRepo) {
+			return;
+		}
+
+		const pr = await githubRepo.getPullRequest(pullRequestNumber);
+		return pr;
+	}
+
+	async getMatchingPullRequestMetadataForBranch() {
+		if (!this.repository || !this.repository.state.HEAD || !this.repository.state.HEAD.name) {
+			return null;
+		}
+
+		const matchingPullRequestMetadata = await PullRequestGitHelper.getMatchingPullRequestMetadataForBranch(this.repository, this.repository.state.HEAD.name);
+		return matchingPullRequestMetadata;
+	}
+
+	async checkoutExistingPullRequestBranch(pullRequest: PullRequestModel): Promise<boolean> {
+		return await PullRequestGitHelper.checkoutExistingPullRequestBranch(this.repository, pullRequest);
+	}
+
+	async getBranchNameForPullRequest(pullRequest: PullRequestModel) {
+		return await PullRequestGitHelper.getBranchNRemoteForPullRequest(this.repository, pullRequest);
+	}
+
+	async fetchAndCheckout(pullRequest: PullRequestModel): Promise<void> {
+		await PullRequestGitHelper.fetchAndCheckout(this.repository, this._allGitHubRemotes, pullRequest);
+	}
+
+	async checkout(branchName: string): Promise<void> {
+		return this.repository.checkout(branchName);
+	}
+
+	private handleError(e: any) {
+		if (e.code && e.code === 422) {
+			let errorObject: RestErrorResult;
+			try {
+				errorObject = e.message && JSON.parse(e.message);
+			} catch {
+				// If we failed to parse the JSON re-throw the original error
+				// since it will have a more useful stack
+				throw e;
+			}
+			const firstError = errorObject && errorObject.errors && errorObject.errors[0];
+			if (firstError && firstError.code === 'missing_field' && firstError.field === 'body') {
+				throw new Error('Body can\'t be blank');
+			} else {
+				throw new Error('There is already a pending review for this pull request on GitHub. Please finish or dismiss this review to be able to leave more comments');
+			}
+
+		} else {
+			throw e;
+		}
+	}
+
+	private async addReviewTimelineEventComments(pullRequest: PullRequestModel, events: TimelineEvent[]): Promise<void> {
+		interface CommentNode extends IComment {
+			childComments?: CommentNode[];
+		}
+
+		const reviewEvents = events.filter(isReviewEvent);
+		const reviewComments = await this.getPullRequestComments(pullRequest) as CommentNode[];
+
+		const reviewEventsById = reviewEvents.reduce((index, evt) => {
+			index[evt.id] = evt;
+			evt.comments = [];
+			return index;
+		}, {} as { [key: number]: CommonReviewEvent });
+
+		const commentsById = reviewComments.reduce((index, evt) => {
+			index[evt.id] = evt;
+			return index;
+		}, {} as { [key: number]: CommentNode });
+
+		const roots: CommentNode[] = [];
+		let i = reviewComments.length; while (i-- > 0) {
+			const c: CommentNode = reviewComments[i];
+			if (!c.inReplyToId) {
+				roots.unshift(c);
+				continue;
+			}
+			const parent = commentsById[c.inReplyToId];
+			parent.childComments = parent.childComments || [];
+			parent.childComments = [c, ...(c.childComments || []), ...parent.childComments];
+		}
+
+		roots.forEach(c => {
+			const review = reviewEventsById[c.pullRequestReviewId!];
+			if (review) {
+				review.comments = review.comments.concat(c).concat(c.childComments || []);
+			}
+		});
+
+		const pendingReview = reviewEvents.filter(r => r.state.toLowerCase() === 'pending')[0];
+		if (pendingReview) {
+			// Ensures that pending comments made in reply to other reviews are included for the pending review
+			pendingReview.comments = reviewComments.filter(c => c.isDraft);
+		}
+	}
+
+	private async fixCommitAttribution(pullRequest: PullRequestModel, events: TimelineEvent[]): Promise<void> {
+		const commits = await this.getPullRequestCommits(pullRequest);
+		const commitEvents = events.filter(isCommitEvent);
+		for (const commitEvent of commitEvents) {
+			const matchingCommits = commits.filter(commit => commit.sha === commitEvent.sha);
+			if (matchingCommits.length === 1) {
+				const author = matchingCommits[0].author;
+				// There is not necessarily a GitHub account associated with the commit.
+				if (author !== null) {
+					if (pullRequest.githubRepository.isGitHubDotCom) {
+						commitEvent.author.avatarUrl = author.avatar_url;
+					}
+
+					commitEvent.author.login = author.login;
+					commitEvent.author.url = author.html_url;
+				}
+			}
+		}
+	}
+
+	private async parseRESTTimelineEvents(pullRequest: PullRequestModel, remote: Remote, events: any[]): Promise<TimelineEvent[]> {
+		events.forEach(event => {
+			const type = getEventType(event.event);
+			event.event = type;
+			return event;
+		});
+
+		events.forEach(event => {
+			if (event.event === EventType.Commented) {
+				this.addCommentPermissions(event, remote);
+			}
+		});
+
+		await Promise.all([
+			this.addReviewTimelineEventComments(pullRequest, events),
+			this.fixCommitAttribution(pullRequest, events)
+		]);
+
+		return events;
+	}
+
+	createGitHubRepository(remote: Remote, credentialStore: CredentialStore): GitHubRepository {
+		return new GitHubRepository(remote, credentialStore);
+	}
+
+	dispose() {
+		this._subs.forEach(sub => sub.dispose());
+	}
+}
+
+export function getEventType(text: string) {
+	switch (text) {
+		case 'committed':
+			return EventType.Committed;
+		case 'mentioned':
+			return EventType.Mentioned;
+		case 'subscribed':
+			return EventType.Subscribed;
+		case 'commented':
+			return EventType.Commented;
+		case 'reviewed':
+			return EventType.Reviewed;
+		default:
+			return EventType.Other;
+	}
+}
+
+const ownedByMe: Predicate<GitHubRepository> = repo => {
+	const { currentUser = null } = repo.octokit as any;
+	return currentUser && repo.remote.owner === currentUser.login;
+};
+
+const byRemoteName = (name: string): Predicate<GitHubRepository> =>
+	({ remote: { remoteName } }) => remoteName === name;
+
+export const titleAndBodyFrom = (message: string): { title: string, body: string } => {
+	const idxLineBreak = message.indexOf('\n');
+	return {
+		title: idxLineBreak === -1
+			? message
+			: message.substr(0, idxLineBreak),
+
+		body: idxLineBreak === -1
+			? ''
+			: message.slice(idxLineBreak + 1),
+	};
+};