# /*---------------------------------------------------------------------------------------------
#  *  Copyright (c) Microsoft Corporation. All rights reserved.
#  *  Licensed under the MIT License. See License.txt in the project root for license information.
#  *--------------------------------------------------------------------------------------------*/

fragment Merged on MergedEvent {
	id
	actor {
		login
		avatarUrl
		url
	}
	createdAt
	mergeRef {
		name
	}
}

fragment Comment on IssueComment {
	id
	databaseId
	authorAssociation
	author {
		login
		avatarUrl
		url
	}
	url
	body
	updatedAt
	createdAt
	viewerCanUpdate
	viewerCanReact
	viewerCanDelete
}

fragment Commit on Commit {
	id
	author {
		user {
			login
			avatarUrl
			url
		}
	}
	committer {
		avatarUrl
		name
	}
	url
	oid
	message
}

fragment AssignedEvent on AssignedEvent {
	actor {
		login
		avatarUrl
		url
	}
	user {
		login
		avatarUrl
		url
	}
}

fragment Review on PullRequestReview {
	id
	databaseId
	authorAssociation
	url
	author {
		login
		avatarUrl
		url
	}
	state
	body
	submittedAt
	updatedAt
	createdAt
}

query TimelineEvents($owner: String!, $name: String!, $number: Int!, $last: Int = 100) {
	repository(owner: $owner, name: $name) {
		pullRequest(number: $number) {
			bodyHTML
			timeline(last: $last) {
				edges {
					node {
						__typename
						...Merged
						...Comment
						...Review
						...Commit
						...AssignedEvent
					}
				}
			}
		}
	}
}

fragment ReviewComment on PullRequestReviewComment {
	id databaseId url
	author {
		login
		avatarUrl
		url
	}
	path originalPosition
	body
	diffHunk
	position
	state
	pullRequestReview { databaseId }
	commit {
		oid
	}
<<<<<<< HEAD
	replyTo {
		databaseId
=======
	createdAt
	originalCommit {
		oid
>>>>>>> 6d676f4f
	}
	viewerCanUpdate
	viewerCanDelete
}

query GetPendingReviewId($pullRequestId: ID!, $author: String!) {
	node(id: $pullRequestId) {
		...on PullRequest {
			reviews(first: 1, author: $author, states: [PENDING]) { nodes { id } }
		}
	}
}

query PullRequestComments($owner:String!, $name:String!, $number:Int!, $first:Int=100) {
	repository(owner:$owner, name:$name) {
		pullRequest(number:$number) {
			reviews(first:$first) {
				nodes {
					comments(first:100) {
						nodes { ...ReviewComment }
					}
				}
			}
		}
	}
}

mutation AddComment($input: AddPullRequestReviewCommentInput!) {
	addPullRequestReviewComment(input: $input) {
		comment {
		...ReviewComment
		}
	}
}

mutation StartReview($input: AddPullRequestReviewInput!) {
	addPullRequestReview(input: $input) {
		pullRequestReview { id }
	}
}


mutation SubmitReview($id: ID!, $event: PullRequestReviewEvent!, $body: String) {
	submitPullRequestReview(input: {
		event: $event,
		pullRequestReviewId: $id,
		body: $body
	}) {
		pullRequestReview {
			comments(first:100) {
				nodes { ...ReviewComment }
			}
		}
	}
}

mutation DeleteReview($input: DeletePullRequestReviewInput!) {
	deletePullRequestReview(input: $input) {
		pullRequestReview {
			comments(first:100) {
					nodes { ...ReviewComment }
			}
		}
	}
}
<|MERGE_RESOLUTION|>--- conflicted
+++ resolved
@@ -1,193 +1,191 @@
-# /*---------------------------------------------------------------------------------------------
-#  *  Copyright (c) Microsoft Corporation. All rights reserved.
-#  *  Licensed under the MIT License. See License.txt in the project root for license information.
-#  *--------------------------------------------------------------------------------------------*/
-
-fragment Merged on MergedEvent {
-	id
-	actor {
-		login
-		avatarUrl
-		url
-	}
-	createdAt
-	mergeRef {
-		name
-	}
-}
-
-fragment Comment on IssueComment {
-	id
-	databaseId
-	authorAssociation
-	author {
-		login
-		avatarUrl
-		url
-	}
-	url
-	body
-	updatedAt
-	createdAt
-	viewerCanUpdate
-	viewerCanReact
-	viewerCanDelete
-}
-
-fragment Commit on Commit {
-	id
-	author {
-		user {
-			login
-			avatarUrl
-			url
-		}
-	}
-	committer {
-		avatarUrl
-		name
-	}
-	url
-	oid
-	message
-}
-
-fragment AssignedEvent on AssignedEvent {
-	actor {
-		login
-		avatarUrl
-		url
-	}
-	user {
-		login
-		avatarUrl
-		url
-	}
-}
-
-fragment Review on PullRequestReview {
-	id
-	databaseId
-	authorAssociation
-	url
-	author {
-		login
-		avatarUrl
-		url
-	}
-	state
-	body
-	submittedAt
-	updatedAt
-	createdAt
-}
-
-query TimelineEvents($owner: String!, $name: String!, $number: Int!, $last: Int = 100) {
-	repository(owner: $owner, name: $name) {
-		pullRequest(number: $number) {
-			bodyHTML
-			timeline(last: $last) {
-				edges {
-					node {
-						__typename
-						...Merged
-						...Comment
-						...Review
-						...Commit
-						...AssignedEvent
-					}
-				}
-			}
-		}
-	}
-}
-
-fragment ReviewComment on PullRequestReviewComment {
-	id databaseId url
-	author {
-		login
-		avatarUrl
-		url
-	}
-	path originalPosition
-	body
-	diffHunk
-	position
-	state
-	pullRequestReview { databaseId }
-	commit {
-		oid
-	}
-<<<<<<< HEAD
-	replyTo {
-		databaseId
-=======
-	createdAt
-	originalCommit {
-		oid
->>>>>>> 6d676f4f
-	}
-	viewerCanUpdate
-	viewerCanDelete
-}
-
-query GetPendingReviewId($pullRequestId: ID!, $author: String!) {
-	node(id: $pullRequestId) {
-		...on PullRequest {
-			reviews(first: 1, author: $author, states: [PENDING]) { nodes { id } }
-		}
-	}
-}
-
-query PullRequestComments($owner:String!, $name:String!, $number:Int!, $first:Int=100) {
-	repository(owner:$owner, name:$name) {
-		pullRequest(number:$number) {
-			reviews(first:$first) {
-				nodes {
-					comments(first:100) {
-						nodes { ...ReviewComment }
-					}
-				}
-			}
-		}
-	}
-}
-
-mutation AddComment($input: AddPullRequestReviewCommentInput!) {
-	addPullRequestReviewComment(input: $input) {
-		comment {
-		...ReviewComment
-		}
-	}
-}
-
-mutation StartReview($input: AddPullRequestReviewInput!) {
-	addPullRequestReview(input: $input) {
-		pullRequestReview { id }
-	}
-}
-
-
-mutation SubmitReview($id: ID!, $event: PullRequestReviewEvent!, $body: String) {
-	submitPullRequestReview(input: {
-		event: $event,
-		pullRequestReviewId: $id,
-		body: $body
-	}) {
-		pullRequestReview {
-			comments(first:100) {
-				nodes { ...ReviewComment }
-			}
-		}
-	}
-}
-
-mutation DeleteReview($input: DeletePullRequestReviewInput!) {
-	deletePullRequestReview(input: $input) {
-		pullRequestReview {
-			comments(first:100) {
-					nodes { ...ReviewComment }
-			}
-		}
-	}
-}
+# /*---------------------------------------------------------------------------------------------
+#  *  Copyright (c) Microsoft Corporation. All rights reserved.
+#  *  Licensed under the MIT License. See License.txt in the project root for license information.
+#  *--------------------------------------------------------------------------------------------*/
+
+fragment Merged on MergedEvent {
+	id
+	actor {
+		login
+		avatarUrl
+		url
+	}
+	createdAt
+	mergeRef {
+		name
+	}
+}
+
+fragment Comment on IssueComment {
+	id
+	databaseId
+	authorAssociation
+	author {
+		login
+		avatarUrl
+		url
+	}
+	url
+	body
+	updatedAt
+	createdAt
+	viewerCanUpdate
+	viewerCanReact
+	viewerCanDelete
+}
+
+fragment Commit on Commit {
+	id
+	author {
+		user {
+			login
+			avatarUrl
+			url
+		}
+	}
+	committer {
+		avatarUrl
+		name
+	}
+	url
+	oid
+	message
+}
+
+fragment AssignedEvent on AssignedEvent {
+	actor {
+		login
+		avatarUrl
+		url
+	}
+	user {
+		login
+		avatarUrl
+		url
+	}
+}
+
+fragment Review on PullRequestReview {
+	id
+	databaseId
+	authorAssociation
+	url
+	author {
+		login
+		avatarUrl
+		url
+	}
+	state
+	body
+	submittedAt
+	updatedAt
+	createdAt
+}
+
+query TimelineEvents($owner: String!, $name: String!, $number: Int!, $last: Int = 100) {
+	repository(owner: $owner, name: $name) {
+		pullRequest(number: $number) {
+			bodyHTML
+			timeline(last: $last) {
+				edges {
+					node {
+						__typename
+						...Merged
+						...Comment
+						...Review
+						...Commit
+						...AssignedEvent
+					}
+				}
+			}
+		}
+	}
+}
+
+fragment ReviewComment on PullRequestReviewComment {
+	id databaseId url
+	author {
+		login
+		avatarUrl
+		url
+	}
+	path originalPosition
+	body
+	diffHunk
+	position
+	state
+	pullRequestReview { databaseId }
+	commit {
+		oid
+	}
+	replyTo {
+		databaseId
+	}
+	createdAt
+	originalCommit {
+		oid
+	}
+	viewerCanUpdate
+	viewerCanDelete
+}
+
+query GetPendingReviewId($pullRequestId: ID!, $author: String!) {
+	node(id: $pullRequestId) {
+		...on PullRequest {
+			reviews(first: 1, author: $author, states: [PENDING]) { nodes { id } }
+		}
+	}
+}
+
+query PullRequestComments($owner:String!, $name:String!, $number:Int!, $first:Int=100) {
+	repository(owner:$owner, name:$name) {
+		pullRequest(number:$number) {
+			reviews(first:$first) {
+				nodes {
+					comments(first:100) {
+						nodes { ...ReviewComment }
+					}
+				}
+			}
+		}
+	}
+}
+
+mutation AddComment($input: AddPullRequestReviewCommentInput!) {
+	addPullRequestReviewComment(input: $input) {
+		comment {
+		...ReviewComment
+		}
+	}
+}
+
+mutation StartReview($input: AddPullRequestReviewInput!) {
+	addPullRequestReview(input: $input) {
+		pullRequestReview { id }
+	}
+}
+
+
+mutation SubmitReview($id: ID!, $event: PullRequestReviewEvent!, $body: String) {
+	submitPullRequestReview(input: {
+		event: $event,
+		pullRequestReviewId: $id,
+		body: $body
+	}) {
+		pullRequestReview {
+			comments(first:100) {
+				nodes { ...ReviewComment }
+			}
+		}
+	}
+}
+
+mutation DeleteReview($input: DeletePullRequestReviewInput!) {
+	deletePullRequestReview(input: $input) {
+		pullRequestReview {
+			comments(first:100) {
+					nodes { ...ReviewComment }
+			}
+		}
+	}
+}