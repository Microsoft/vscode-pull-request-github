{
<<<<<<< HEAD
	"name": "vscode-pull-request-github",
	"displayName": "GitHub Pull Requests and Issues",
	"description": "Pull Request and Issue Provider for GitHub",
	"icon": "resources/icons/github_logo.png",
	"repository": {
		"type": "git",
		"url": "https://github.com/Microsoft/vscode-pull-request-github"
	},
	"bugs": {
		"url": "https://github.com/Microsoft/vscode-pull-request-github/issues"
	},
	"enableProposedApi": true,
	"preview": true,
	"version": "0.23.1",
	"publisher": "GitHub",
	"engines": {
		"vscode": "^1.53.2"
	},
	"categories": [
		"Other"
	],
	"activationEvents": [
		"onStartupFinished",
		"onFileSystem:newIssue"
	],
	"browser": "./dist/browser/extension",
	"main": "./dist/extension",
	"contributes": {
		"configuration": {
			"type": "object",
			"title": "GitHub Pull Requests",
			"properties": {
				"githubPullRequests.telemetry.enabled": {
					"type": "boolean",
					"default": true,
					"description": "Enable usage data and errors to be sent to a GitHub online service"
				},
				"githubPullRequests.hosts": {
					"type": "array",
					"default": [],
					"markdownDescription": "List of host credentials. For example, \"githubPullRequests.hosts\": [ { \"host\": \"https://github.com\", \"token\": \"GITHUB TOKEN\" } ]",
					"items": {
						"type": "object",
						"properties": {
							"host": {
								"type": "string",
								"description": "The host name of the GitHub server (for eg., 'https://github.com')"
							},
							"username": {
								"type": "string",
								"description": "The username to access GitHub (optional)"
							},
							"token": {
								"type": "string",
								"description": "GitHub access token with the following scopes: read:user, user:email, repo, write:discussion"
							}
						}
					}
				},
				"githubPullRequests.pullRequestTitle": {
					"deprecationMessage": "The pull request title now uses the same defaults as GitHub, and can be edited before create.",
					"type": "string",
					"enum": [
						"commit",
						"branch",
						"custom",
						"ask"
					],
					"enumDescriptions": [
						"Use the latest commit message",
						"Use the branch name",
						"Specify a custom title",
						"Ask which of the above methods to use"
					],
					"default": "ask",
					"description": "The title used when creating pull requests."
				},
				"githubPullRequests.pullRequestDescription": {
					"deprecationMessage": "The pull request description now uses the same defaults as GitHub, and can be edited before create.",
					"type": "string",
					"enum": [
						"template",
						"commit",
						"custom",
						"ask"
					],
					"enumDescriptions": [
						"Use a pull request template, or use the commit description if no templates were found",
						"Use the latest commit message",
						"Specify a custom description",
						"Ask which of the above methods to use"
					],
					"default": "template",
					"description": "The description used when creating pull requests."
				},
				"githubPullRequests.logLevel": {
					"type": "string",
					"enum": [
						"info",
						"debug",
						"off"
					],
					"default": "info",
					"description": "Logging for GitHub Pull Request extension. The log is emitted to the output channel named as GitHub Pull Request."
				},
				"githubPullRequests.remotes": {
					"type": "array",
					"default": [
						"origin",
						"upstream"
					],
					"items": {
						"type": "string"
					},
					"markdownDescription": "List of remotes, by name, to fetch pull requests from."
				},
				"githubPullRequests.includeRemotes": {
					"type": "string",
					"enum": [
						"default",
						"all"
					],
					"default": "default",
					"deprecationMessage": "The setting `githubPullRequests.includeRemotes` has been deprecated. Use `githubPullRequests.remotes` to configure what remotes are shown.",
					"description": "By default we only support remotes created by users. If you want to see pull requests from remotes this extension created for pull requests, change this setting to 'all'."
				},
				"githubPullRequests.queries": {
					"type": "array",
					"items": {
						"type": "object",
						"properties": {
							"label": {
								"type": "string",
								"description": "The label to display for the query in the Pull Requests tree"
							},
							"query": {
								"type": "string",
								"description": "The query used for searching pull requests."
							}
						}
					},
					"scope": "resource",
					"markdownDescription": "Specifies what queries should be used in the GitHub Pull Requests tree. Each query object has a `label` that will be shown in the tree and a search `query` using [GitHub search syntax](https://help.github.com/en/articles/understanding-the-search-syntax). The variable `${user}` can be used to specify the logged in user within a search. By default these queries define the categories \"Waiting For My Review\", \"Assigned To Me\" and \"Created By Me\". If you want to preserve these, make sure they are still in the array when you modify the setting.",
					"default": [
						{
							"label": "Waiting For My Review",
							"query": "is:open review-requested:${user}"
						},
						{
							"label": "Assigned To Me",
							"query": "is:open assignee:${user}"
						},
						{
							"label": "Created By Me",
							"query": "is:open author:${user}"
						}
					]
				},
				"githubPullRequests.defaultMergeMethod": {
					"type": "string",
					"enum": [
						"merge",
						"squash",
						"rebase"
					],
					"default": "merge",
					"description": "The method to use when merging pull requests."
				},
				"githubPullRequests.showInSCM": {
					"type": "boolean",
					"default": false,
					"deprecationMessage": "This setting is deprecated. Views can now be dragged to any location.",
					"description": "When true, show GitHub Pull Requests within the SCM viewlet. Otherwise show a separate view container for them."
				},
				"githubPullRequests.fileListLayout": {
					"type": "string",
					"enum": [
						"flat",
						"tree"
					],
					"default": "tree",
					"description": "The layout to use when displaying changed files list."
				},
				"githubPullRequests.defaultDeletionMethod.selectLocalBranch": {
					"type": "boolean",
					"default": true,
					"description": "When true, the option to delete the local branch will be selected by default when deleting a branch from a pull request."
				},
				"githubPullRequests.defaultDeletionMethod.selectRemote": {
					"type": "boolean",
					"default": true,
					"description": "When true, the option to delete the remote will be selected by default when deleting a branch from a pull request."
				},
				"telemetry.optout": {
					"type": "boolean",
					"default": false,
					"deprecationMessage": "The setting `telemetry.optout` has been deprecated in favor of `githubPullRequests.telemetry.enabled`.",
					"description": "Disable usage data and errors to be sent to a GitHub online service"
				},
				"github.hosts": {
					"type": "array",
					"default": [],
					"deprecationMessage": "The setting `github.hosts` has been deprecated in favor of `githubPullRequests.hosts`.",
					"description": "List of host credentials. For example, \"github.hosts\": [ { \"host\": \"https://github.com\", \"token\": \"GITHUB TOKEN\" } ]",
					"items": {
						"type": "object",
						"properties": {
							"host": {
								"type": "string",
								"description": "The host name of the GitHub server (for eg., 'https://github.com')"
							},
							"username": {
								"type": "string",
								"description": "The username to access GitHub (optional)"
							},
							"token": {
								"type": "string",
								"description": "GitHub access token with the following scopes: read:user, user:email, repo, write:discussion"
							}
						}
					}
				},
				"githubIssues.ignoreMilestones": {
					"type": "array",
					"default": [],
					"description": "An array of milestones titles to never show issues from."
				},
				"githubIssues.createIssueTriggers": {
					"type": "array",
					"items": {
						"type": "string",
						"description": "String that enables the 'Create issue from comment' code action. Should not contain whitespace."
					},
					"default": [
						"TODO",
						"todo",
						"BUG",
						"FIXME",
						"ISSUE",
						"HACK"
					],
					"description": "Strings that will cause the 'Create issue from comment' code action to show."
				},
				"githubIssues.createInsertFormat": {
					"type": "string",
					"enum": [
						"number",
						"url"
					],
					"default": "number",
					"description": "Controls whether an issue number (ex. #1234) or a full url (ex. https://github.com/owner/name/issues/1234) is inserted when the Create Issue code action is run."
				},
				"githubIssues.issueCompletions.enabled": {
					"type": "boolean",
					"default": true,
					"description": "Controls whether completion suggestions are shown for issues."
				},
				"githubIssues.userCompletions.enabled": {
					"type": "boolean",
					"default": true,
					"description": "Controls whether completion suggestions are shown for users."
				},
				"githubIssues.ignoreCompletionTrigger": {
					"type": "array",
					"items": {
						"type": "string",
						"description": "Language that issue completions should not trigger on '#'."
					},
					"default": [
						"python",
						"makefile"
					],
					"description": "Languages that the '#' character should not be used to trigger issue completion suggestions."
				},
				"githubIssues.ignoreUserCompletionTrigger": {
					"type": "array",
					"items": {
						"type": "string",
						"description": "Language that user completions should not trigger on '@'."
					},
					"default": [
						"python"
					],
					"description": "Languages that the '@' character should not be used to trigger user completion suggestions."
				},
				"githubIssues.workingIssueBranch": {
					"type": "string",
					"deprecationMessage": "This setting is replaced by the better named setting githubIssues.issueBranchTitle and may be removed in the future.",
					"description": "Advanced settings for the name of the branch that is created when you start working on an issue. ${user} will be replace with the currently logged in username and ${issueNumber} will be replaced with the current issue number. You can also use ${sanitizedIssueTitle}."
				},
				"githubIssues.issueBranchTitle": {
					"type": "string",
					"default": "${user}/issue${issueNumber}",
					"markdownDescription": "Advanced settings for the name of the branch that is created when you start working on an issue. \n- `${user}` will be replace with the currently logged in username \n- `${issueNumber}` will be replaced with the current issue number \n- `${sanitizedIssueTitle}` will be replaced with the issue title, with all spaces and unsupported characters removed"
				},
				"githubIssues.useBranchForIssues": {
					"type": "string",
					"enum": [
						"on",
						"off",
						"prompt"
					],
					"enumDescriptions": [
						"A branch will always be checked out when you start working on an issue. If the branch doesn't exist, it will be created.",
						"A branch will not be created when you start working on an issue. If you have worked on an issue before and a branch was created for it, that same branch will be checked out.",
						"A prompt will show for setting the name of the branch that will be created and checked out."
					],
					"default": "on",
					"description": "Determines whether a branch should be checked out when working on an issue. To configure the name of the branch, set `githubIssues.issueBranchTitle`."
				},
				"githubIssues.issueCompletionFormatScm": {
					"type": "string",
					"default": "${issueTitle} ${issueNumberLabel}",
					"markdownDescription": "Sets the format of issue completions in the SCM inputbox. \n- `${user}` will be replace with the currently logged in username \n- `${issueNumber}` will be replaced with the current issue number \n- `${issueNumberLabel}` will be replaced with a label formatted as #number or owner/repository#number, depending on whether the issue is in the current repository"
				},
				"githubIssues.workingIssueFormatScm": {
					"type": "string",
					"default": "${issueTitle} \nFixes ${issueNumberLabel}",
					"markdownDescription": "Sets the format of the commit message that is set in the SCM inputbox when you **Start Working on an Issue**. Defaults to `${issueTitle} \nFixes #${issueNumber}`"
				},
				"githubIssues.queries": {
					"type": "array",
					"items": {
						"type": "object",
						"properties": {
							"label": {
								"type": "string",
								"description": "The label to display for the query in the Issues tree."
							},
							"query": {
								"type": "string",
								"markdownDescription": "The search query using [GitHub search syntax](https://help.github.com/en/articles/understanding-the-search-syntax) with variables. The variable `${user}` can be used to specify the logged in user within a search. `${owner}` and `${repository}` can be used to specify the repository by using `repo:${owner}/${repository}`."
							}
						}
					},
					"scope": "resource",
					"markdownDescription": "Specifies what queries should be used in the GitHub issues tree using [GitHub search syntax](https://help.github.com/en/articles/understanding-the-search-syntax) with variables. The first query listed will be expanded in the Issues view. The \"default\" query includes issues assigned to you by Milestone. If you want to preserve these, make sure they are still in the array when you modify the setting.",
					"default": [
						{
							"label": "My Issues",
							"query": "default"
						},
						{
							"label": "Created Issues",
							"query": "author:${user} state:open repo:${owner}/${repository} sort:created-desc"
						}
					]
				},
				"githubIssues.assignWhenWorking": {
					"type": "boolean",
					"default": true,
					"description": "Assigns the issue you're working on to you."
				},
				"githubPullRequests.focusedMode": {
					"type": "boolean",
					"description": "Whether to enter focused mode when a pull request is checked out. This hides the issues and pull requests tree views.",
					"default": false
				}
			}
		},
		"viewsContainers": {
			"activitybar": [
				{
					"id": "github-pull-requests",
					"title": "GitHub",
					"icon": "$(github)"
				},
				{
					"id": "github-pull-request",
					"title": "GitHub Pull Request",
					"icon": "$(git-pull-request)"
				}
			]
		},
		"views": {
			"github-pull-requests": [
				{
					"id": "github:login",
					"name": "Login",
					"when": "ReposManagerStateContext == NeedsAuthentication",
					"icon": "resources/icons/pull-request.png"
				},
				{
					"id": "pr:github",
					"name": "Pull Requests",
					"when": "ReposManagerStateContext != NeedsAuthentication",
					"icon": "resources/icons/pull-request.png"
				},
				{
					"id": "issues:github",
					"name": "Issues",
					"when": "ReposManagerStateContext != NeedsAuthentication",
					"icon": "resources/icons/issues.png"
				}
			],
			"github-pull-request": [
				{
					"id": "github:createPullRequest",
					"type": "webview",
					"name": "Create Pull Request",
					"when": "github:createPullRequest",
					"visibility": "visible"
				},
				{
					"id": "github:compareChanges",
					"name": "Compare Changes",
					"when": "github:createPullRequest",
					"visibility": "visible"
				},
				{
					"id": "prStatus:github",
					"name": "Changes In Pull Request",
					"when": "github:inReviewMode",
					"icon": "resources/icons/pull-request.png",
					"visibility": "visible"
				},
				{
					"id": "github:activePullRequest",
					"type": "webview",
					"name": "Active Pull Request",
					"when": "github:focusedReview"
				}
			]
		},
		"commands": [
			{
				"command": "pr.create",
				"title": "Create Pull Request",
				"icon": "$(git-pull-request-create)",
				"category": "GitHub Pull Requests"
			},
			{
				"command": "auth.signout",
				"title": "Sign out of GitHub",
				"category": "GitHub Pull Requests"
			},
			{
				"command": "pr.pick",
				"title": "Checkout Pull Request",
				"category": "GitHub Pull Requests",
				"icon": "$(arrow-right)"
			},
			{
				"command": "pr.exit",
				"title": "Exit Review Mode",
				"category": "GitHub Pull Requests"
			},
			{
				"command": "pr.merge",
				"title": "Merge Pull Request",
				"category": "GitHub Pull Requests"
			},
			{
				"command": "pr.readyForReview",
				"title": "Mark Pull Request Ready For Review",
				"category": "GitHub Pull Requests"
			},
			{
				"command": "pr.close",
				"title": "Close Pull Request",
				"category": "GitHub Pull Requests"
			},
			{
				"command": "pr.openPullRequestOnGitHub",
				"title": "Open Pull Request on GitHub",
				"category": "GitHub Pull Requests",
				"icon": "$(globe)"
			},
			{
				"command": "pr.refreshPullRequest",
				"title": "Refresh Pull Request",
				"category": "GitHub Pull Requests"
			},
			{
				"command": "pr.openFileOnGitHub",
				"title": "Open File on GitHub",
				"category": "GitHub Pull Requests"
			},
			{
				"command": "pr.copyCommitHash",
				"title": "Copy Commit Hash",
				"category": "GitHub Pull Requests"
			},
			{
				"command": "pr.openOriginalFile",
				"title": "Open Original File",
				"category": "GitHub Pull Requests"
			},
			{
				"command": "pr.openModifiedFile",
				"title": "Open Modified File",
				"category": "GitHub Pull Requests"
			},
			{
				"command": "pr.openDiffView",
				"title": "Open Diff View",
				"category": "GitHub Pull Requests",
				"icon": "$(compare-changes)"
			},
			{
				"command": "pr.openDescription",
				"title": "View Pull Request Description",
				"category": "GitHub Pull Requests",
				"when": "github:inReviewMode",
				"icon": "$(note)"
			},
			{
				"command": "pr.openDescriptionToTheSide",
				"title": "Open Pull Request Description to the Side",
				"icon": "$(split-horizontal)"
			},
			{
				"command": "pr.refreshDescription",
				"title": "Refresh Pull Request Description",
				"category": "GitHub Pull Requests"
			},
			{
				"command": "review.openFile",
				"title": "Open File",
				"icon": "$(go-to-file)"
			},
			{
				"command": "review.suggestDiff",
				"title": "Suggest Edit"
			},
			{
				"command": "pr.refreshList",
				"title": "Refresh Pull Requests List",
				"icon": "$(refresh)",
				"category": "GitHub Pull Requests"
			},
			{
				"command": "pr.setFileListLayoutAsTree",
				"title": "Toggle View Mode",
				"icon": "$(list-tree)",
				"category": "GitHub Pull Requests"
			},
			{
				"command": "pr.setFileListLayoutAsFlat",
				"title": "Toggle View Mode",
				"icon": "$(list-flat)",
				"category": "GitHub Pull Requests"
			},
			{
				"command": "pr.refreshChanges",
				"title": "Refresh",
				"icon": "$(refresh)",
				"category": "GitHub Pull Requests"
			},
			{
				"command": "pr.configurePRViewlet",
				"title": "Configure...",
				"category": "GitHub Pull Requests",
				"icon": "$(gear)"
			},
			{
				"command": "pr.deleteLocalBranch",
				"title": "Delete Local Branch",
				"category": "GitHub Pull Requests"
			},
			{
				"command": "pr.signin",
				"title": "Sign in to GitHub",
				"category": "GitHub Pull Requests"
			},
			{
				"command": "pr.deleteLocalBranchesNRemotes",
				"title": "Delete local branches and remotes",
				"category": "GitHub Pull Requests"
			},
			{
				"command": "pr.createComment",
				"title": "Add Comment",
				"category": "GitHub Pull Requests",
				"enablement": "!commentIsEmpty"
			},
			{
				"command": "pr.startReview",
				"title": "Start Review",
				"category": "GitHub Pull Requests",
				"enablement": "!commentIsEmpty"
			},
			{
				"command": "pr.deleteReview",
				"title": "Delete Review",
				"category": "GitHub Pull Requests"
			},
			{
				"command": "pr.editComment",
				"title": "Edit Comment",
				"category": "GitHub Pull Requests",
				"icon": "$(edit)"
			},
			{
				"command": "pr.cancelEditComment",
				"title": "Cancel",
				"category": "GitHub Pull Requests"
			},
			{
				"command": "pr.saveComment",
				"title": "Save",
				"category": "GitHub Pull Requests",
				"enablement": "!commentIsEmpty"
			},
			{
				"command": "pr.deleteComment",
				"title": "Delete Comment",
				"category": "GitHub Pull Requests",
				"icon": "$(trash)"
			},
			{
				"command": "pr.finishReview",
				"title": "Finish Review",
				"category": "GitHub Pull Requests",
				"enablement": "!commentIsEmpty"
			},
			{
				"command": "pr.signinAndRefreshList",
				"title": "Sign in and Refresh",
				"category": "GitHub Pull Requests"
			},
			{
				"command": "pr.configureRemotes",
				"title": "Configure Remotes...",
				"category": "GitHub Pull Requests"
			},
			{
				"command": "pr.refreshActivePullRequest",
				"title": "Refresh",
				"category": "GitHub Pull Requests",
				"icon": "$(refresh)"
			},
			{
				"command": "issue.createIssueFromSelection",
				"title": "Create Issue From Selection",
				"category": "GitHub Issues"
			},
			{
				"command": "issue.createIssueFromClipboard",
				"title": "Create Issue From Clipboard",
				"category": "GitHub Issues"
			},
			{
				"command": "issue.copyGithubPermalink",
				"title": "Copy GitHub Permalink",
				"category": "GitHub Issues"
			},
			{
				"command": "issue.copyMarkdownGithubPermalink",
				"title": "Copy GitHub Permalink as Markdown",
				"category": "GitHub Issues"
			},
			{
				"command": "issue.openGithubPermalink",
				"title": "Open Permalink on GitHub",
				"category": "GitHub Issues"
			},
			{
				"command": "issue.openIssue",
				"title": "Open Issue",
				"category": "GitHub Issues",
				"icon": "$(globe)"
			},
			{
				"command": "issue.copyIssueNumber",
				"title": "Copy Number",
				"category": "GitHub Issues"
			},
			{
				"command": "issue.copyIssueUrl",
				"title": "Copy Url",
				"category": "GitHub Issues"
			},
			{
				"command": "issue.refresh",
				"title": "Refresh",
				"category": "GitHub Issues",
				"icon": "$(refresh)"
			},
			{
				"command": "issue.suggestRefresh",
				"title": "Refresh Suggestions",
				"category": "GitHub Issues"
			},
			{
				"command": "issue.startWorking",
				"title": "Start Working on Issue",
				"category": "GitHub Issues",
				"icon": "$(arrow-right)"
			},
			{
				"command": "issue.startWorkingBranchDescriptiveTitle",
				"title": "Start Working on Issue and Checkout Topic Branch",
				"category": "GitHub Issues",
				"icon": "$(arrow-right)"
			},
			{
				"command": "issue.continueWorking",
				"title": "Continue Working on Issue",
				"category": "GitHub Issues",
				"icon": "$(arrow-right)"
			},
			{
				"command": "issue.startWorkingBranchPrompt",
				"title": "Start Working and Set Branch...",
				"category": "GitHub Issues"
			},
			{
				"command": "issue.stopWorking",
				"title": "Stop Working on Issue",
				"category": "GitHub Issues",
				"icon": "$(primitive-square)"
			},
			{
				"command": "issue.stopWorkingBranchDescriptiveTitle",
				"title": "Stop Working on Issue and Leave Topic Branch",
				"category": "GitHub Issues",
				"icon": "$(primitive-square)"
			},
			{
				"command": "issue.statusBar",
				"title": "Current Issue Options",
				"category": "GitHub Issues"
			},
			{
				"command": "issue.getCurrent",
				"title": "Get current issue",
				"category": "GitHub Issues"
			},
			{
				"command": "issue.editQuery",
				"title": "Edit Query",
				"category": "GitHub Issues",
				"icon": "$(edit)"
			},
			{
				"command": "issue.createIssue",
				"title": "Create an Issue",
				"category": "GitHub Issues",
				"icon": "$(plus)"
			},
			{
				"command": "issue.createIssueFromFile",
				"title": "Create Issue",
				"icon": "$(check)"
			},
			{
				"command": "issue.issueCompletion",
				"title": "Issue Completion Chosen"
			},
			{
				"command": "issue.userCompletion",
				"title": "User Completion Chosen"
			},
			{
				"command": "issue.signinAndRefreshList",
				"title": "Sign in and Refresh",
				"category": "GitHub Issues"
			},
			{
				"command": "issue.goToLinkedCode",
				"title": "Go to Linked Code",
				"category": "GitHub Issues"
			}
		],
		"viewsWelcome": [
			{
				"view": "github:login",
				"when": "ReposManagerStateContext == NeedsAuthentication",
				"contents": "You have not yet signed in with GitHub\n[Sign in](command:pr.signin)"
			},
			{
				"view": "github:compareChanges",
				"when": "github:noUpstream",
				"contents": "The comparing branch has no upstream remote\n[Publish branch](command:git.publish)"
			}
		],
		"keybindings": [
			{
				"key": "ctrl+shift+space",
				"command": "issue.suggestRefresh",
				"when": "suggestWidgetVisible"
			},
			{
				"key": "ctrl+s",
				"command": "issue.createIssueFromFile",
				"when": "resourceScheme == newIssue && config.files.autoSave != off"
			}
		],
		"menus": {
			"commandPalette": [
				{
					"command": "auth.signout",
					"when": "gitOpenRepositoryCount != 0 && github:authenticated"
				},
				{
					"command": "pr.configureRemotes",
					"when": "gitOpenRepositoryCount != 0"
				},
				{
					"command": "pr.configurePRViewlet",
					"when": "gitOpenRepositoryCount != 0"
				},
				{
					"command": "pr.pick",
					"when": "false"
				},
				{
					"command": "pr.exit",
					"when": "false"
				},
				{
					"command": "review.openFile",
					"when": "false"
				},
				{
					"command": "pr.close",
					"when": "gitOpenRepositoryCount != 0 && github:inReviewMode"
				},
				{
					"command": "pr.create",
					"when": "gitOpenRepositoryCount != 0 && github:authenticated"
				},
				{
					"command": "pr.merge",
					"when": "gitOpenRepositoryCount != 0 && github:inReviewMode"
				},
				{
					"command": "pr.readyForReview",
					"when": "gitOpenRepositoryCount != 0 && github:inReviewMode"
				},
				{
					"command": "pr.openPullRequestOnGitHub",
					"when": "gitOpenRepositoryCount != 0 && github:inReviewMode"
				},
				{
					"command": "pr.refreshDescription",
					"when": "gitOpenRepositoryCount != 0 && github:inReviewMode"
				},
				{
					"command": "pr.openFileOnGitHub",
					"when": "false"
				},
				{
					"command": "pr.openOriginalFile",
					"when": "false"
				},
				{
					"command": "pr.openModifiedFile",
					"when": "false"
				},
				{
					"command": "pr.refreshPullRequest",
					"when": "false"
				},
				{
					"command": "pr.deleteLocalBranch",
					"when": "false"
				},
				{
					"command": "pr.openDiffView",
					"when": "false"
				},
				{
					"command": "pr.openDescriptionToTheSide",
					"when": "false"
				},
				{
					"command": "pr.openDescription",
					"when": "gitOpenRepositoryCount != 0 && github:inReviewMode"
				},
				{
					"command": "pr.refreshList",
					"when": "gitOpenRepositoryCount != 0 && github:authenticated && github:hasGitHubRemotes"
				},
				{
					"command": "pr.setFileListLayoutAsTree",
					"when": "false"
				},
				{
					"command": "pr.setFileListLayoutAsFlat",
					"when": "false"
				},
				{
					"command": "pr.refreshChanges",
					"when": "false"
				},
				{
					"command": "pr.signin",
					"when": "gitOpenRepositoryCount != 0 && github:hasGitHubRemotes"
				},
				{
					"command": "pr.signinAndRefreshList",
					"when": "false"
				},
				{
					"command": "pr.copyCommitHash",
					"when": "false"
				},
				{
					"command": "pr.createComment",
					"when": "false"
				},
				{
					"command": "pr.startReview",
					"when": "false"
				},
				{
					"command": "pr.deleteReview",
					"when": "false"
				},
				{
					"command": "pr.editComment",
					"when": "false"
				},
				{
					"command": "pr.cancelEditComment",
					"when": "false"
				},
				{
					"command": "pr.saveComment",
					"when": "false"
				},
				{
					"command": "pr.deleteComment",
					"when": "false"
				},
				{
					"command": "pr.finishReview",
					"when": "false"
				},
				{
					"command": "issue.openIssue",
					"when": "false"
				},
				{
					"command": "issue.copyIssueNumber",
					"when": "false"
				},
				{
					"command": "issue.copyIssueUrl",
					"when": "false"
				},
				{
					"command": "issue.refresh",
					"when": "false"
				},
				{
					"command": "issue.suggestRefresh",
					"when": "false"
				},
				{
					"command": "issue.startWorking",
					"when": "false"
				},
				{
					"command": "issue.startWorkingBranchDescriptiveTitle",
					"when": "false"
				},
				{
					"command": "issue.continueWorking",
					"when": "false"
				},
				{
					"command": "issue.startWorkingBranchPrompt",
					"when": "false"
				},
				{
					"command": "issue.stopWorking",
					"when": "false"
				},
				{
					"command": "issue.stopWorkingBranchDescriptiveTitle",
					"when": "false"
				},
				{
					"command": "issue.statusBar",
					"when": "false"
				},
				{
					"command": "issue.getCurrent",
					"when": "false"
				},
				{
					"command": "issue.editQuery",
					"when": "false"
				},
				{
					"command": "issue.createIssue",
					"when": "github:hasGitHubRemotes && github:authenticated"
				},
				{
					"command": "issue.createIssueFromFile",
					"when": "false"
				},
				{
					"command": "issue.copyGithubPermalink",
					"when": "github:hasGitHubRemotes && github:authenticated"
				},
				{
					"command": "issue.openGithubPermalink",
					"when": "github:hasGitHubRemotes && github:authenticated"
				},
				{
					"command": "issue.issueCompletion",
					"when": "false"
				},
				{
					"command": "issue.userCompletion",
					"when": "false"
				},
				{
					"command": "issue.signinAndRefreshList",
					"when": "false"
				},
				{
					"command": "issue.goToLinkedCode",
					"when": "false"
				},
				{
					"command": "pr.refreshActivePullRequest",
					"when": "false"
				}
			],
			"view/title": [
				{
					"command": "pr.create",
					"when": "gitOpenRepositoryCount != 0 && github:initialized && view == pr:github",
					"group": "navigation@1"
				},
				{
					"command": "pr.configurePRViewlet",
					"when": "gitOpenRepositoryCount != 0 && github:initialized && view =~ /(pr|issues):github/",
					"group": "navigation@3"
				},
				{
					"command": "pr.refreshList",
					"when": "gitOpenRepositoryCount != 0 && github:initialized && view == pr:github",
					"group": "navigation@2"
				},
				{
					"command": "pr.refreshChanges",
					"when": "view == prStatus:github",
					"group": "navigation@2"
				},
				{
					"command": "pr.setFileListLayoutAsTree",
					"when": "view == prStatus:github && fileListLayout:flat",
					"group": "navigation"
				},
				{
					"command": "pr.setFileListLayoutAsFlat",
					"when": "view == prStatus:github && !fileListLayout:flat",
					"group": "navigation"
				},
				{
					"command": "issue.refresh",
					"when": "view == issues:github",
					"group": "navigation@2"
				},
				{
					"command": "issue.createIssue",
					"when": "view == issues:github && github:hasGitHubRemotes",
					"group": "navigation@1"
				},
				{
					"command": "pr.refreshActivePullRequest",
					"when": "view == github:activePullRequest && github:hasGitHubRemotes",
					"group": "navigation@1"
				},
				{
					"command": "pr.openDescription",
					"when": "view == github:activePullRequest && github:hasGitHubRemotes",
					"group": "navigation@2"
				},
				{
					"command": "pr.openPullRequestOnGitHub",
					"when": "view == github:activePullRequest && github:hasGitHubRemotes",
					"group": "navigation@3"
				}
			],
			"view/item/context": [
				{
					"command": "pr.pick",
					"when": "view == pr:github && viewItem =~ /pullrequest(:local)?:nonactive|description/",
					"group": "pullrequest@1"
				},
				{
					"command": "pr.pick",
					"when": "view == pr:github && viewItem =~ /description/",
					"group": "inline"
				},
				{
					"command": "pr.exit",
					"when": "view == pr:github && viewItem =~ /pullrequest(:local)?:active|description/",
					"group": "pullrequest@1"
				},
				{
					"command": "pr.refreshPullRequest",
					"when": "view == pr:github && viewItem =~ /pullrequest|description/",
					"group": "pullrequest@2"
				},
				{
					"command": "pr.openPullRequestOnGitHub",
					"when": "view == pr:github && viewItem =~ /pullrequest|description/",
					"group": "pullrequest@3"
				},
				{
					"command": "pr.deleteLocalBranch",
					"when": "view == pr:github && viewItem =~ /pullrequest:local:nonactive/",
					"group": "pullrequest@4"
				},
				{
					"command": "pr.openFileOnGitHub",
					"when": "view =~ /(pr|prStatus):github/ && viewItem =~ /filechange/"
				},
				{
					"command": "pr.copyCommitHash",
					"when": "view == prStatus:github && viewItem =~ /commit/"
				},
				{
					"command": "pr.openDescriptionToTheSide",
					"group": "inline",
					"when": "view =~ /(pr|prStatus):github/ && viewItem =~ /description/"
				},
				{
					"command": "review.openFile",
					"group": "inline",
					"when": "config.git.openDiffOnClick && view == prStatus:github && viewItem =~ /filechange(?!:DELETE)/"
				},
				{
					"command": "pr.openDiffView",
					"group": "inline",
					"when": "!config.git.openDiffOnClick && view == prStatus:github && viewItem =~ /filechange(?!:DELETE)/"
				},
				{
					"command": "pr.openOriginalFile",
					"when": "view =~ /(pr|prStatus):github/ && viewItem =~ /filechange:MODIFY/"
				},
				{
					"command": "pr.openModifiedFile",
					"when": "view =~ /(pr|prStatus):github/ && viewItem =~ /filechange:MODIFY/"
				},
				{
					"command": "issue.openIssue",
					"when": "view == issues:github && viewItem =~ /^(link)?(current|continue)?issue/",
					"group": "inline@2"
				},
				{
					"command": "issue.openIssue",
					"when": "view == issues:github && viewItem =~ /^(link)?(current|continue)?issue/",
					"group": "issues_0@1"
				},
				{
					"command": "issue.goToLinkedCode",
					"when": "view == issues:github && viewItem =~ /^link(current|continue)?issue/",
					"group": "issues_0@0"
				},
				{
					"command": "issue.startWorking",
					"when": "view == issues:github && viewItem =~ /^(link)?issue/ && config.githubIssues.useBranchForIssues != on",
					"group": "inline@1"
				},
				{
					"command": "issue.startWorkingBranchDescriptiveTitle",
					"when": "view == issues:github && viewItem =~ /^(link)?issue/ && config.githubIssues.useBranchForIssues == on",
					"group": "inline@1"
				},
				{
					"command": "issue.startWorking",
					"when": "view == issues:github && viewItem =~ /^(link)?continueissue/ && config.githubIssues.useBranchForIssues != on",
					"group": "inline@1"
				},
				{
					"command": "issue.startWorkingBranchDescriptiveTitle",
					"when": "view == issues:github && viewItem =~ /^(link)?continueissue/ && config.githubIssues.useBranchForIssues == on",
					"group": "inline@1"
				},
				{
					"command": "issue.startWorking",
					"alt": "issue.startWorkingBranchPrompt",
					"when": "view == issues:github && viewItem =~ /^(link)?issue/",
					"group": "issues_0@2"
				},
				{
					"command": "issue.continueWorking",
					"when": "view == issues:github && viewItem =~ /^(link)?continueissue/",
					"group": "issues_0@2"
				},
				{
					"command": "pr.create",
					"when": "view == issues:github && viewItem =~ /^(link)?currentissue/",
					"group": "issues_0@2"
				},
				{
					"command": "issue.stopWorking",
					"when": "view == issues:github && viewItem =~ /^(link)?currentissue/",
					"group": "issues_0@3"
				},
				{
					"command": "issue.stopWorking",
					"when": "view == issues:github && viewItem =~ /^(link)?currentissue/ && config.githubIssues.useBranchForIssues != on",
					"group": "inline@1"
				},
				{
					"command": "issue.stopWorkingBranchDescriptiveTitle",
					"when": "view == issues:github && viewItem =~ /^(link)?currentissue/ && config.githubIssues.useBranchForIssues == on",
					"group": "inline@1"
				},
				{
					"command": "issue.copyIssueNumber",
					"when": "view == issues:github && viewItem =~ /^(link)?(current|continue)?issue/",
					"group": "issues_1@1"
				},
				{
					"command": "issue.copyIssueUrl",
					"when": "view == issues:github && viewItem =~ /^(link)?(current|continue)?issue/",
					"group": "issues_1@2"
				},
				{
					"command": "issue.editQuery",
					"when": "view == issues:github && viewItem == query",
					"group": "inline"
				},
				{
					"command": "issue.editQuery",
					"when": "view == issues:github && viewItem == query"
				}
			],
			"editor/title": [
				{
					"command": "review.openFile",
					"group": "navigation",
					"when": "resourceScheme =~ /^review$/"
				},
				{
					"command": "issue.createIssueFromFile",
					"group": "navigation",
					"when": "resourceFilename == NewIssue.md"
				}
			],
			"scm/title": [
				{
					"command": "review.suggestDiff",
					"when": "scmProvider == git && github:inReviewMode",
					"group": "inline"
				},
				{
					"command": "pr.create",
					"when": "scmProvider == git",
					"group": "navigation"
				}
			],
			"comments/commentThread/context": [
				{
					"command": "pr.createComment",
					"group": "inline",
					"when": "commentController =~ /^(browse|review)/"
				},
				{
					"command": "pr.startReview",
					"group": "inline",
					"when": "commentController =~ /browse/ && !prInDraft"
				},
				{
					"command": "pr.startReview",
					"group": "inline",
					"when": "commentController =~ /review/ && !reviewInDraftMode"
				},
				{
					"command": "pr.deleteReview",
					"group": "inline",
					"when": "commentController =~ /browse/ && prInDraft"
				},
				{
					"command": "pr.deleteReview",
					"group": "inline",
					"when": "commentController =~ /review/ && reviewInDraftMode"
				},
				{
					"command": "pr.finishReview",
					"group": "inline",
					"when": "commentController =~ /browse/ && prInDraft"
				},
				{
					"command": "pr.finishReview",
					"group": "inline",
					"when": "commentController =~ /review/ && reviewInDraftMode"
				}
			],
			"comments/comment/title": [
				{
					"command": "pr.editComment",
					"group": "inline@1",
					"when": "commentController =~ /^(browse|review)/ && comment =~ /canEdit/"
				},
				{
					"command": "pr.deleteComment",
					"group": "inline@2",
					"when": "commentController =~ /^(browse|review)/ && comment =~ /canDelete/"
				}
			],
			"comments/comment/context": [
				{
					"command": "pr.cancelEditComment",
					"group": "inline@1",
					"when": "commentController =~ /^(browse|review)/"
				},
				{
					"command": "pr.saveComment",
					"group": "inline@2",
					"when": "commentController =~ /^(browse|review)/"
				}
			]
		},
		"colors": [
			{
				"id": "issues.newIssueDecoration",
				"defaults": {
					"dark": "#ffffff48",
					"light": "#00000048",
					"highContrast": "editor.foreground"
				},
				"description": "The color used for the assignees and labels fields in a new issue editor."
			},
			{
				"id": "issues.open",
				"defaults": {
					"dark": "#22863a",
					"light": "#22863a",
					"highContrast": "editor.foreground"
				},
				"description": "The color used for indicating that an issue is open."
			},
			{
				"id": "issues.closed",
				"defaults": {
					"dark": "#cb2431",
					"light": "#cb2431",
					"highContrast": "editor.foreground"
				},
				"description": "The color used for indicating that an issue is closed."
			}
		]
	},
	"scripts": {
		"postinstall": "yarn update-dts",
		"vscode:prepublish": "yarn run bundle",
		"bundle": "webpack --mode production --env esbuild",
		"bundle:node": "webpack --mode production --config-name extension:node --config-name webviews",
		"bundle:web": "webpack --mode production --config-name extension:webworker --config-name webviews",
		"clean": "rm -r dist/",
		"compile": "webpack --mode development --env esbuild",
		"compile:test": "tsc -p tsconfig.test.json",
		"compile:node": "webpack --mode development --config-name extension:node --config-name webviews",
		"compile:web": "webpack --mode development --config-name extension:webworker --config-name webviews",
		"lint": "eslint --fix --cache --config .eslintrc.json --ignore-pattern src/env/browser/**/* \"{src,webviews}/**/*.{ts,tsx}\"",
		"lint:browser": "eslint --fix --cache --cache-location .eslintcache.browser --config .eslintrc.browser.json --ignore-pattern src/env/node/**/* \"{src,webviews}/**/*.{ts,tsx}\"",
		"package": "vsce package --yarn",
		"pretty": "prettier --config .prettierrc --loglevel warn --write .",
		"test": "yarn run test:preprocess && node ./out/src/test/runTests.js",
		"test:preprocess": "yarn run compile:test && yarn run test:preprocess-gql && yarn run test:preprocess-svg",
		"test:preprocess-gql": "node scripts/preprocess-gql --in src/github/queries.gql --out out/src/github/queries.gql",
		"test:preprocess-svg": "node scripts/preprocess-svg --in ../resources/ --out out/resources",
		"update-dts": "pushd \"src/@types\" && npx vscode-dts master && npx vscode-dts dev && popd",
		"watch": "webpack --watch --mode development --env esbuild",
		"watch:web": "webpack --watch --mode development --config-name extension:webworker --config-name webviews"
	},
	"devDependencies": {
		"@types/chai": "^4.1.4",
		"@types/glob": "7.1.3",
		"@types/lru-cache": "^5.1.0",
		"@types/marked": "^0.7.2",
		"@types/mocha": "^5.2.2",
		"@types/node": "12.12.70",
		"@types/react": "^16.8.4",
		"@types/react-dom": "^16.8.2",
		"@types/sinon": "7.0.11",
		"@types/temp": "0.8.34",
		"@typescript-eslint/eslint-plugin": "4.15.1",
		"@typescript-eslint/parser": "4.15.1",
		"css-loader": "5.0.2",
		"esbuild-loader": "2.9.2",
		"eslint": "7.20.0",
		"eslint-cli": "1.1.1",
		"eslint-config-prettier": "8.0.0",
		"eslint-plugin-import": "2.22.1",
		"fork-ts-checker-webpack-plugin": "6.1.0",
		"glob": "7.1.6",
		"graphql": "15.5.0",
		"graphql-tag": "2.11.0",
		"jsdom": "16.4.0",
		"jsdom-global": "3.0.2",
		"json5": "2.2.0",
		"merge-options": "3.0.4",
		"minimist": "^1.2.5",
		"mkdirp": "1.0.4",
		"mocha": "^7.0.1",
		"mocha-junit-reporter": "1.23.0",
		"mocha-multi-reporters": "1.1.7",
		"path-browserify": "1.0.1",
		"prettier": "2.2.1",
		"raw-loader": "4.0.2",
		"react": "^16.12.0",
		"react-dom": "^16.12.0",
		"react-testing-library": "7.0.1",
		"sinon": "9.0.0",
		"source-map-support": "0.5.16",
		"style-loader": "2.0.0",
		"svg-inline-loader": "^0.8.2",
		"temp": "0.9.4",
		"terser-webpack-plugin": "5.1.1",
		"ts-loader": "8.0.17",
		"tty": "1.0.1",
		"typescript": "4.2.1-rc",
		"vsce": "1.85.0",
		"vscode-test": "^1.5.1",
		"webpack": "5.23.0",
		"webpack-cli": "4.2.0"
	},
	"dependencies": {
		"@octokit/rest": "18.2.0",
		"@octokit/types": "6.10.0",
		"apollo-boost": "^0.4.9",
		"apollo-link-context": "1.0.20",
		"cross-fetch": "3.0.6",
		"dayjs": "1.10.4",
		"events": "3.2.0",
		"git-credential-node": "^1.1.0",
		"js-base64": "^2.5.2",
		"lru-cache": "6.0.0",
		"marked": "^0.8.0",
		"node-fetch": "3.0.0-beta.9",
		"ssh-config": "^2.0.0-alpha.3",
		"tunnel": "0.0.6",
		"uuid": "8.3.2",
		"vscode-extension-telemetry": "0.1.6",
		"vscode-tas-client": "^0.1.17",
		"vsls": "^0.3.967"
	},
	"license": "MIT"
=======
  "name": "vscode-pull-request-github",
  "displayName": "GitHub Pull Requests and Issues",
  "description": "Pull Request and Issue Provider for GitHub",
  "icon": "resources/icons/github_logo.png",
  "repository": {
    "type": "git",
    "url": "https://github.com/Microsoft/vscode-pull-request-github"
  },
  "bugs": {
    "url": "https://github.com/Microsoft/vscode-pull-request-github/issues"
  },
  "enableProposedApi": true,
  "preview": true,
  "version": "0.23.1",
  "publisher": "GitHub",
  "engines": {
    "vscode": "^1.53.2"
  },
  "categories": [
    "Other"
  ],
  "activationEvents": [
    "*",
    "onCommand:pr.preload",
    "onFileSystem:newIssue"
  ],
  "browser": "./dist/browser/extension",
  "main": "./dist/extension",
  "contributes": {
    "configuration": {
      "type": "object",
      "title": "GitHub Pull Requests",
      "properties": {
        "githubPullRequests.telemetry.enabled": {
          "type": "boolean",
          "default": true,
          "description": "Enable usage data and errors to be sent to a GitHub online service"
        },
        "githubPullRequests.hosts": {
          "type": "array",
          "default": [],
          "markdownDescription": "List of host credentials. For example, \"githubPullRequests.hosts\": [ { \"host\": \"https://github.com\", \"token\": \"GITHUB TOKEN\" } ]",
          "items": {
            "type": "object",
            "properties": {
              "host": {
                "type": "string",
                "description": "The host name of the GitHub server (for eg., 'https://github.com')"
              },
              "username": {
                "type": "string",
                "description": "The username to access GitHub (optional)"
              },
              "token": {
                "type": "string",
                "description": "GitHub access token with the following scopes: read:user, user:email, repo, write:discussion"
              }
            }
          }
        },
        "githubPullRequests.pullRequestTitle": {
          "deprecationMessage": "The pull request title now uses the same defaults as GitHub, and can be edited before create.",
          "type": "string",
          "enum": [
            "commit",
            "branch",
            "custom",
            "ask"
          ],
          "enumDescriptions": [
            "Use the latest commit message",
            "Use the branch name",
            "Specify a custom title",
            "Ask which of the above methods to use"
          ],
          "default": "ask",
          "description": "The title used when creating pull requests."
        },
        "githubPullRequests.pullRequestDescription": {
          "deprecationMessage": "The pull request description now uses the same defaults as GitHub, and can be edited before create.",
          "type": "string",
          "enum": [
            "template",
            "commit",
            "custom",
            "ask"
          ],
          "enumDescriptions": [
            "Use a pull request template, or use the commit description if no templates were found",
            "Use the latest commit message",
            "Specify a custom description",
            "Ask which of the above methods to use"
          ],
          "default": "template",
          "description": "The description used when creating pull requests."
        },
        "githubPullRequests.logLevel": {
          "type": "string",
          "enum": [
            "info",
            "debug",
            "off"
          ],
          "default": "info",
          "description": "Logging for GitHub Pull Request extension. The log is emitted to the output channel named as GitHub Pull Request."
        },
        "githubPullRequests.remotes": {
          "type": "array",
          "default": [
            "origin",
            "upstream"
          ],
          "items": {
            "type": "string"
          },
          "markdownDescription": "List of remotes, by name, to fetch pull requests from."
        },
        "githubPullRequests.includeRemotes": {
          "type": "string",
          "enum": [
            "default",
            "all"
          ],
          "default": "default",
          "deprecationMessage": "The setting `githubPullRequests.includeRemotes` has been deprecated. Use `githubPullRequests.remotes` to configure what remotes are shown.",
          "description": "By default we only support remotes created by users. If you want to see pull requests from remotes this extension created for pull requests, change this setting to 'all'."
        },
        "githubPullRequests.queries": {
          "type": "array",
          "items": {
            "type": "object",
            "properties": {
              "label": {
                "type": "string",
                "description": "The label to display for the query in the Pull Requests tree"
              },
              "query": {
                "type": "string",
                "description": "The query used for searching pull requests."
              }
            }
          },
          "scope": "resource",
          "markdownDescription": "Specifies what queries should be used in the GitHub Pull Requests tree. Each query object has a `label` that will be shown in the tree and a search `query` using [GitHub search syntax](https://help.github.com/en/articles/understanding-the-search-syntax). The variable `${user}` can be used to specify the logged in user within a search. By default these queries define the categories \"Waiting For My Review\", \"Assigned To Me\" and \"Created By Me\". If you want to preserve these, make sure they are still in the array when you modify the setting.",
          "default": [
            {
              "label": "Waiting For My Review",
              "query": "is:open review-requested:${user}"
            },
            {
              "label": "Assigned To Me",
              "query": "is:open assignee:${user}"
            },
            {
              "label": "Created By Me",
              "query": "is:open author:${user}"
            }
          ]
        },
        "githubPullRequests.defaultMergeMethod": {
          "type": "string",
          "enum": [
            "merge",
            "squash",
            "rebase"
          ],
          "default": "merge",
          "description": "The method to use when merging pull requests."
        },
        "githubPullRequests.showInSCM": {
          "type": "boolean",
          "default": false,
          "deprecationMessage": "This setting is deprecated. Views can now be dragged to any location.",
          "description": "When true, show GitHub Pull Requests within the SCM viewlet. Otherwise show a separate view container for them."
        },
        "githubPullRequests.fileListLayout": {
          "type": "string",
          "enum": [
            "flat",
            "tree"
          ],
          "default": "tree",
          "description": "The layout to use when displaying changed files list."
        },
        "githubPullRequests.defaultDeletionMethod.selectLocalBranch": {
          "type": "boolean",
          "default": true,
          "description": "When true, the option to delete the local branch will be selected by default when deleting a branch from a pull request."
        },
        "githubPullRequests.defaultDeletionMethod.selectRemote": {
          "type": "boolean",
          "default": true,
          "description": "When true, the option to delete the remote will be selected by default when deleting a branch from a pull request."
        },
        "telemetry.optout": {
          "type": "boolean",
          "default": false,
          "deprecationMessage": "The setting `telemetry.optout` has been deprecated in favor of `githubPullRequests.telemetry.enabled`.",
          "description": "Disable usage data and errors to be sent to a GitHub online service"
        },
        "github.hosts": {
          "type": "array",
          "default": [],
          "deprecationMessage": "The setting `github.hosts` has been deprecated in favor of `githubPullRequests.hosts`.",
          "description": "List of host credentials. For example, \"github.hosts\": [ { \"host\": \"https://github.com\", \"token\": \"GITHUB TOKEN\" } ]",
          "items": {
            "type": "object",
            "properties": {
              "host": {
                "type": "string",
                "description": "The host name of the GitHub server (for eg., 'https://github.com')"
              },
              "username": {
                "type": "string",
                "description": "The username to access GitHub (optional)"
              },
              "token": {
                "type": "string",
                "description": "GitHub access token with the following scopes: read:user, user:email, repo, write:discussion"
              }
            }
          }
        },
        "githubIssues.ignoreMilestones": {
          "type": "array",
          "default": [],
          "description": "An array of milestones titles to never show issues from."
        },
        "githubIssues.createIssueTriggers": {
          "type": "array",
          "items": {
            "type": "string",
            "description": "String that enables the 'Create issue from comment' code action. Should not contain whitespace."
          },
          "default": [
            "TODO",
            "todo",
            "BUG",
            "FIXME",
            "ISSUE",
            "HACK"
          ],
          "description": "Strings that will cause the 'Create issue from comment' code action to show."
        },
        "githubIssues.createInsertFormat": {
          "type": "string",
          "enum": [
            "number",
            "url"
          ],
          "default": "number",
          "description": "Controls whether an issue number (ex. #1234) or a full url (ex. https://github.com/owner/name/issues/1234) is inserted when the Create Issue code action is run."
        },
        "githubIssues.issueCompletions.enabled": {
          "type": "boolean",
          "default": true,
          "description": "Controls whether completion suggestions are shown for issues."
        },
        "githubIssues.userCompletions.enabled": {
          "type": "boolean",
          "default": true,
          "description": "Controls whether completion suggestions are shown for users."
        },
        "githubIssues.ignoreCompletionTrigger": {
          "type": "array",
          "items": {
            "type": "string",
            "description": "Language that issue completions should not trigger on '#'."
          },
          "default": [
            "python",
            "makefile"
          ],
          "description": "Languages that the '#' character should not be used to trigger issue completion suggestions."
        },
        "githubIssues.ignoreUserCompletionTrigger": {
          "type": "array",
          "items": {
            "type": "string",
            "description": "Language that user completions should not trigger on '@'."
          },
          "default": [
            "python"
          ],
          "description": "Languages that the '@' character should not be used to trigger user completion suggestions."
        },
        "githubIssues.workingIssueBranch": {
          "type": "string",
          "deprecationMessage": "This setting is replaced by the better named setting githubIssues.issueBranchTitle and may be removed in the future.",
          "description": "Advanced settings for the name of the branch that is created when you start working on an issue. ${user} will be replace with the currently logged in username and ${issueNumber} will be replaced with the current issue number. You can also use ${sanitizedIssueTitle}."
        },
        "githubIssues.issueBranchTitle": {
          "type": "string",
          "default": "${user}/issue${issueNumber}",
          "markdownDescription": "Advanced settings for the name of the branch that is created when you start working on an issue. \n- `${user}` will be replace with the currently logged in username \n- `${issueNumber}` will be replaced with the current issue number \n- `${sanitizedIssueTitle}` will be replaced with the issue title, with all spaces and unsupported characters removed"
        },
        "githubIssues.useBranchForIssues": {
          "type": "string",
          "enum": [
            "on",
            "off",
            "prompt"
          ],
          "enumDescriptions": [
            "A branch will always be checked out when you start working on an issue. If the branch doesn't exist, it will be created.",
            "A branch will not be created when you start working on an issue. If you have worked on an issue before and a branch was created for it, that same branch will be checked out.",
            "A prompt will show for setting the name of the branch that will be created and checked out."
          ],
          "default": "on",
          "description": "Determines whether a branch should be checked out when working on an issue. To configure the name of the branch, set `githubIssues.issueBranchTitle`."
        },
        "githubIssues.issueCompletionFormatScm": {
          "type": "string",
          "default": "${issueTitle} ${issueNumberLabel}",
          "markdownDescription": "Sets the format of issue completions in the SCM inputbox. \n- `${user}` will be replace with the currently logged in username \n- `${issueNumber}` will be replaced with the current issue number \n- `${issueNumberLabel}` will be replaced with a label formatted as #number or owner/repository#number, depending on whether the issue is in the current repository"
        },
        "githubIssues.workingIssueFormatScm": {
          "type": "string",
          "default": "${issueTitle} \nFixes ${issueNumberLabel}",
          "markdownDescription": "Sets the format of the commit message that is set in the SCM inputbox when you **Start Working on an Issue**. Defaults to `${issueTitle} \nFixes #${issueNumber}`"
        },
        "githubIssues.queries": {
          "type": "array",
          "items": {
            "type": "object",
            "properties": {
              "label": {
                "type": "string",
                "description": "The label to display for the query in the Issues tree."
              },
              "query": {
                "type": "string",
                "markdownDescription": "The search query using [GitHub search syntax](https://help.github.com/en/articles/understanding-the-search-syntax) with variables. The variable `${user}` can be used to specify the logged in user within a search. `${owner}` and `${repository}` can be used to specify the repository by using `repo:${owner}/${repository}`."
              }
            }
          },
          "scope": "resource",
          "markdownDescription": "Specifies what queries should be used in the GitHub issues tree using [GitHub search syntax](https://help.github.com/en/articles/understanding-the-search-syntax) with variables. The first query listed will be expanded in the Issues view. The \"default\" query includes issues assigned to you by Milestone. If you want to preserve these, make sure they are still in the array when you modify the setting.",
          "default": [
            {
              "label": "My Issues",
              "query": "default"
            },
            {
              "label": "Created Issues",
              "query": "author:${user} state:open repo:${owner}/${repository} sort:created-desc"
            }
          ]
        },
        "githubIssues.assignWhenWorking": {
          "type": "boolean",
          "default": true,
          "description": "Assigns the issue you're working on to you."
        },
        "githubPullRequests.focusedMode": {
          "type": "boolean",
          "description": "Whether to enter focused mode when a pull request is checked out. This hides the issues and pull requests tree views.",
          "default": false
        }
      }
    },
    "viewsContainers": {
      "activitybar": [
        {
          "id": "github-pull-requests",
          "title": "GitHub",
          "icon": "$(github)"
        },
        {
          "id": "github-pull-request",
          "title": "GitHub Pull Request",
          "icon": "$(git-pull-request)"
        }
      ]
    },
    "views": {
      "github-pull-requests": [
        {
          "id": "github:login",
          "name": "Login",
          "when": "ReposManagerStateContext == NeedsAuthentication",
          "icon": "$(git-pull-request)"
        },
        {
          "id": "pr:github",
          "name": "Pull Requests",
          "when": "ReposManagerStateContext != NeedsAuthentication",
          "icon": "$(git-pull-request)"
        },
        {
          "id": "issues:github",
          "name": "Issues",
          "when": "ReposManagerStateContext != NeedsAuthentication",
          "icon": "$(issues)"
        }
      ],
      "github-pull-request": [
        {
          "id": "github:createPullRequest",
          "type": "webview",
          "name": "Create Pull Request",
          "when": "github:createPullRequest",
          "visibility": "visible"
        },
        {
          "id": "github:compareChanges",
          "name": "Compare Changes",
          "when": "github:createPullRequest",
          "visibility": "visible"
        },
        {
          "id": "prStatus:github",
          "name": "Changes In Pull Request",
          "when": "github:inReviewMode",
          "icon": "$(git-pull-request)",
          "visibility": "visible"
        },
        {
          "id": "github:activePullRequest",
          "type": "webview",
          "name": "Active Pull Request",
          "when": "github:initialized && github:focusedReview"
        },
        {
          "id": "github:activePullRequest:welcome",
          "name": "Active Pull Request",
          "when": "!github:initialized && github:focusedReview"
        }
      ]
    },
    "commands": [
      {
        "command": "pr.preload",
        "title": "Preload Pull Request",
        "category": "GitHub Pull Requests"
      },
      {
        "command": "pr.create",
        "title": "Create Pull Request",
        "icon": "$(git-pull-request-create)",
        "category": "GitHub Pull Requests"
      },
      {
        "command": "auth.signout",
        "title": "Sign out of GitHub",
        "category": "GitHub Pull Requests"
      },
      {
        "command": "pr.pick",
        "title": "Checkout Pull Request",
        "category": "GitHub Pull Requests",
        "icon": "$(arrow-right)"
      },
      {
        "command": "pr.exit",
        "title": "Exit Review Mode",
        "category": "GitHub Pull Requests"
      },
      {
        "command": "pr.merge",
        "title": "Merge Pull Request",
        "category": "GitHub Pull Requests"
      },
      {
        "command": "pr.readyForReview",
        "title": "Mark Pull Request Ready For Review",
        "category": "GitHub Pull Requests"
      },
      {
        "command": "pr.close",
        "title": "Close Pull Request",
        "category": "GitHub Pull Requests"
      },
      {
        "command": "pr.openPullRequestOnGitHub",
        "title": "Open Pull Request on GitHub",
        "category": "GitHub Pull Requests",
        "icon": "$(globe)"
      },
      {
        "command": "pr.refreshPullRequest",
        "title": "Refresh Pull Request",
        "category": "GitHub Pull Requests"
      },
      {
        "command": "pr.openFileOnGitHub",
        "title": "Open File on GitHub",
        "category": "GitHub Pull Requests"
      },
      {
        "command": "pr.copyCommitHash",
        "title": "Copy Commit Hash",
        "category": "GitHub Pull Requests"
      },
      {
        "command": "pr.openOriginalFile",
        "title": "Open Original File",
        "category": "GitHub Pull Requests"
      },
      {
        "command": "pr.openModifiedFile",
        "title": "Open Modified File",
        "category": "GitHub Pull Requests"
      },
      {
        "command": "pr.openDiffView",
        "title": "Open Diff View",
        "category": "GitHub Pull Requests",
        "icon": "$(compare-changes)"
      },
      {
        "command": "pr.openDescription",
        "title": "View Pull Request Description",
        "category": "GitHub Pull Requests",
        "when": "github:inReviewMode",
        "icon": "$(note)"
      },
      {
        "command": "pr.openDescriptionToTheSide",
        "title": "Open Pull Request Description to the Side",
        "icon": "$(split-horizontal)"
      },
      {
        "command": "pr.refreshDescription",
        "title": "Refresh Pull Request Description",
        "category": "GitHub Pull Requests"
      },
      {
        "command": "review.openFile",
        "title": "Open File",
        "icon": "$(go-to-file)"
      },
      {
        "command": "review.suggestDiff",
        "title": "Suggest Edit"
      },
      {
        "command": "pr.refreshList",
        "title": "Refresh Pull Requests List",
        "icon": "$(refresh)",
        "category": "GitHub Pull Requests"
      },
      {
        "command": "pr.setFileListLayoutAsTree",
        "title": "Toggle View Mode",
        "icon": "$(list-tree)",
        "category": "GitHub Pull Requests"
      },
      {
        "command": "pr.setFileListLayoutAsFlat",
        "title": "Toggle View Mode",
        "icon": "$(list-flat)",
        "category": "GitHub Pull Requests"
      },
      {
        "command": "pr.refreshChanges",
        "title": "Refresh",
        "icon": "$(refresh)",
        "category": "GitHub Pull Requests"
      },
      {
        "command": "pr.configurePRViewlet",
        "title": "Configure...",
        "category": "GitHub Pull Requests",
        "icon": "$(gear)"
      },
      {
        "command": "pr.deleteLocalBranch",
        "title": "Delete Local Branch",
        "category": "GitHub Pull Requests"
      },
      {
        "command": "pr.signin",
        "title": "Sign in to GitHub",
        "category": "GitHub Pull Requests"
      },
      {
        "command": "pr.deleteLocalBranchesNRemotes",
        "title": "Delete local branches and remotes",
        "category": "GitHub Pull Requests"
      },
      {
        "command": "pr.createComment",
        "title": "Add Comment",
        "category": "GitHub Pull Requests",
        "enablement": "!commentIsEmpty"
      },
      {
        "command": "pr.startReview",
        "title": "Start Review",
        "category": "GitHub Pull Requests",
        "enablement": "!commentIsEmpty"
      },
      {
        "command": "pr.deleteReview",
        "title": "Delete Review",
        "category": "GitHub Pull Requests"
      },
      {
        "command": "pr.editComment",
        "title": "Edit Comment",
        "category": "GitHub Pull Requests",
        "icon": "$(edit)"
      },
      {
        "command": "pr.cancelEditComment",
        "title": "Cancel",
        "category": "GitHub Pull Requests"
      },
      {
        "command": "pr.saveComment",
        "title": "Save",
        "category": "GitHub Pull Requests",
        "enablement": "!commentIsEmpty"
      },
      {
        "command": "pr.deleteComment",
        "title": "Delete Comment",
        "category": "GitHub Pull Requests",
        "icon": "$(trash)"
      },
      {
        "command": "pr.finishReview",
        "title": "Finish Review",
        "category": "GitHub Pull Requests",
        "enablement": "!commentIsEmpty"
      },
      {
        "command": "pr.signinAndRefreshList",
        "title": "Sign in and Refresh",
        "category": "GitHub Pull Requests"
      },
      {
        "command": "pr.configureRemotes",
        "title": "Configure Remotes...",
        "category": "GitHub Pull Requests"
      },
      {
        "command": "pr.refreshActivePullRequest",
        "title": "Refresh",
        "category": "GitHub Pull Requests",
        "icon": "$(refresh)"
      },
      {
        "command": "issue.createIssueFromSelection",
        "title": "Create Issue From Selection",
        "category": "GitHub Issues"
      },
      {
        "command": "issue.createIssueFromClipboard",
        "title": "Create Issue From Clipboard",
        "category": "GitHub Issues"
      },
      {
        "command": "issue.copyGithubPermalink",
        "title": "Copy GitHub Permalink",
        "category": "GitHub Issues"
      },
      {
        "command": "issue.copyMarkdownGithubPermalink",
        "title": "Copy GitHub Permalink as Markdown",
        "category": "GitHub Issues"
      },
      {
        "command": "issue.openGithubPermalink",
        "title": "Open Permalink on GitHub",
        "category": "GitHub Issues"
      },
      {
        "command": "issue.openIssue",
        "title": "Open Issue",
        "category": "GitHub Issues",
        "icon": "$(globe)"
      },
      {
        "command": "issue.copyIssueNumber",
        "title": "Copy Number",
        "category": "GitHub Issues"
      },
      {
        "command": "issue.copyIssueUrl",
        "title": "Copy Url",
        "category": "GitHub Issues"
      },
      {
        "command": "issue.refresh",
        "title": "Refresh",
        "category": "GitHub Issues",
        "icon": "$(refresh)"
      },
      {
        "command": "issue.suggestRefresh",
        "title": "Refresh Suggestions",
        "category": "GitHub Issues"
      },
      {
        "command": "issue.startWorking",
        "title": "Start Working on Issue",
        "category": "GitHub Issues",
        "icon": "$(arrow-right)"
      },
      {
        "command": "issue.startWorkingBranchDescriptiveTitle",
        "title": "Start Working on Issue and Checkout Topic Branch",
        "category": "GitHub Issues",
        "icon": "$(arrow-right)"
      },
      {
        "command": "issue.continueWorking",
        "title": "Continue Working on Issue",
        "category": "GitHub Issues",
        "icon": "$(arrow-right)"
      },
      {
        "command": "issue.startWorkingBranchPrompt",
        "title": "Start Working and Set Branch...",
        "category": "GitHub Issues"
      },
      {
        "command": "issue.stopWorking",
        "title": "Stop Working on Issue",
        "category": "GitHub Issues",
        "icon": "$(primitive-square)"
      },
      {
        "command": "issue.stopWorkingBranchDescriptiveTitle",
        "title": "Stop Working on Issue and Leave Topic Branch",
        "category": "GitHub Issues",
        "icon": "$(primitive-square)"
      },
      {
        "command": "issue.statusBar",
        "title": "Current Issue Options",
        "category": "GitHub Issues"
      },
      {
        "command": "issue.getCurrent",
        "title": "Get current issue",
        "category": "GitHub Issues"
      },
      {
        "command": "issue.editQuery",
        "title": "Edit Query",
        "category": "GitHub Issues",
        "icon": "$(edit)"
      },
      {
        "command": "issue.createIssue",
        "title": "Create an Issue",
        "category": "GitHub Issues",
        "icon": "$(plus)"
      },
      {
        "command": "issue.createIssueFromFile",
        "title": "Create Issue",
        "icon": "$(check)"
      },
      {
        "command": "issue.issueCompletion",
        "title": "Issue Completion Chosen"
      },
      {
        "command": "issue.userCompletion",
        "title": "User Completion Chosen"
      },
      {
        "command": "issue.signinAndRefreshList",
        "title": "Sign in and Refresh",
        "category": "GitHub Issues"
      },
      {
        "command": "issue.goToLinkedCode",
        "title": "Go to Linked Code",
        "category": "GitHub Issues"
      }
    ],
    "viewsWelcome": [
      {
        "view": "github:login",
        "when": "ReposManagerStateContext == NeedsAuthentication",
        "contents": "You have not yet signed in with GitHub\n[Sign in](command:pr.signin)"
      },
      {
        "view": "github:compareChanges",
        "when": "github:noUpstream",
        "contents": "The comparing branch has no upstream remote\n[Publish branch](command:git.publish)"
      },
      {
        "view": "pr:github",
        "when": "!github:initialized",
        "contents": "Loading..."
      },
      {
        "view": "issues:github",
        "when": "!github:initialized",
        "contents": "Loading..."
      },
      {
        "view": "github:activePullRequest:welcome",
        "when": "!github:initialized",
        "contents": "Loading..."
      }
    ],
    "keybindings": [
      {
        "key": "ctrl+shift+space",
        "command": "issue.suggestRefresh",
        "when": "suggestWidgetVisible"
      },
      {
        "key": "ctrl+s",
        "command": "issue.createIssueFromFile",
        "when": "resourceScheme == newIssue && config.files.autoSave != off"
      }
    ],
    "menus": {
      "commandPalette": [
        {
          "command": "pr.preload",
          "when": "false"
        },
        {
          "command": "auth.signout",
          "when": "gitOpenRepositoryCount != 0 && github:authenticated"
        },
        {
          "command": "pr.configureRemotes",
          "when": "gitOpenRepositoryCount != 0"
        },
        {
          "command": "pr.configurePRViewlet",
          "when": "gitOpenRepositoryCount != 0"
        },
        {
          "command": "pr.pick",
          "when": "false"
        },
        {
          "command": "pr.exit",
          "when": "false"
        },
        {
          "command": "review.openFile",
          "when": "false"
        },
        {
          "command": "pr.close",
          "when": "gitOpenRepositoryCount != 0 && github:inReviewMode"
        },
        {
          "command": "pr.create",
          "when": "gitOpenRepositoryCount != 0 && github:authenticated"
        },
        {
          "command": "pr.merge",
          "when": "gitOpenRepositoryCount != 0 && github:inReviewMode"
        },
        {
          "command": "pr.readyForReview",
          "when": "gitOpenRepositoryCount != 0 && github:inReviewMode"
        },
        {
          "command": "pr.openPullRequestOnGitHub",
          "when": "gitOpenRepositoryCount != 0 && github:inReviewMode"
        },
        {
          "command": "pr.refreshDescription",
          "when": "gitOpenRepositoryCount != 0 && github:inReviewMode"
        },
        {
          "command": "pr.openFileOnGitHub",
          "when": "false"
        },
        {
          "command": "pr.openOriginalFile",
          "when": "false"
        },
        {
          "command": "pr.openModifiedFile",
          "when": "false"
        },
        {
          "command": "pr.refreshPullRequest",
          "when": "false"
        },
        {
          "command": "pr.deleteLocalBranch",
          "when": "false"
        },
        {
          "command": "pr.openDiffView",
          "when": "false"
        },
        {
          "command": "pr.openDescriptionToTheSide",
          "when": "false"
        },
        {
          "command": "pr.openDescription",
          "when": "gitOpenRepositoryCount != 0 && github:inReviewMode"
        },
        {
          "command": "pr.refreshList",
          "when": "gitOpenRepositoryCount != 0 && github:authenticated && github:hasGitHubRemotes"
        },
        {
          "command": "pr.setFileListLayoutAsTree",
          "when": "false"
        },
        {
          "command": "pr.setFileListLayoutAsFlat",
          "when": "false"
        },
        {
          "command": "pr.refreshChanges",
          "when": "false"
        },
        {
          "command": "pr.signin",
          "when": "gitOpenRepositoryCount != 0 && github:hasGitHubRemotes"
        },
        {
          "command": "pr.signinAndRefreshList",
          "when": "false"
        },
        {
          "command": "pr.copyCommitHash",
          "when": "false"
        },
        {
          "command": "pr.createComment",
          "when": "false"
        },
        {
          "command": "pr.startReview",
          "when": "false"
        },
        {
          "command": "pr.deleteReview",
          "when": "false"
        },
        {
          "command": "pr.editComment",
          "when": "false"
        },
        {
          "command": "pr.cancelEditComment",
          "when": "false"
        },
        {
          "command": "pr.saveComment",
          "when": "false"
        },
        {
          "command": "pr.deleteComment",
          "when": "false"
        },
        {
          "command": "pr.finishReview",
          "when": "false"
        },
        {
          "command": "issue.openIssue",
          "when": "false"
        },
        {
          "command": "issue.copyIssueNumber",
          "when": "false"
        },
        {
          "command": "issue.copyIssueUrl",
          "when": "false"
        },
        {
          "command": "issue.refresh",
          "when": "false"
        },
        {
          "command": "issue.suggestRefresh",
          "when": "false"
        },
        {
          "command": "issue.startWorking",
          "when": "false"
        },
        {
          "command": "issue.startWorkingBranchDescriptiveTitle",
          "when": "false"
        },
        {
          "command": "issue.continueWorking",
          "when": "false"
        },
        {
          "command": "issue.startWorkingBranchPrompt",
          "when": "false"
        },
        {
          "command": "issue.stopWorking",
          "when": "false"
        },
        {
          "command": "issue.stopWorkingBranchDescriptiveTitle",
          "when": "false"
        },
        {
          "command": "issue.statusBar",
          "when": "false"
        },
        {
          "command": "issue.getCurrent",
          "when": "false"
        },
        {
          "command": "issue.editQuery",
          "when": "false"
        },
        {
          "command": "issue.createIssue",
          "when": "github:hasGitHubRemotes && github:authenticated"
        },
        {
          "command": "issue.createIssueFromFile",
          "when": "false"
        },
        {
          "command": "issue.copyGithubPermalink",
          "when": "github:hasGitHubRemotes && github:authenticated"
        },
        {
          "command": "issue.openGithubPermalink",
          "when": "github:hasGitHubRemotes && github:authenticated"
        },
        {
          "command": "issue.issueCompletion",
          "when": "false"
        },
        {
          "command": "issue.userCompletion",
          "when": "false"
        },
        {
          "command": "issue.signinAndRefreshList",
          "when": "false"
        },
        {
          "command": "issue.goToLinkedCode",
          "when": "false"
        },
        {
          "command": "pr.refreshActivePullRequest",
          "when": "false"
        }
      ],
      "view/title": [
        {
          "command": "pr.create",
          "when": "gitOpenRepositoryCount != 0 && github:initialized && view == pr:github",
          "group": "navigation@1"
        },
        {
          "command": "pr.configurePRViewlet",
          "when": "gitOpenRepositoryCount != 0 && github:initialized && view =~ /(pr|issues):github/",
          "group": "navigation@3"
        },
        {
          "command": "pr.refreshList",
          "when": "gitOpenRepositoryCount != 0 && github:initialized && view == pr:github",
          "group": "navigation@2"
        },
        {
          "command": "pr.refreshChanges",
          "when": "view == prStatus:github",
          "group": "navigation@2"
        },
        {
          "command": "pr.setFileListLayoutAsTree",
          "when": "view == prStatus:github && fileListLayout:flat",
          "group": "navigation"
        },
        {
          "command": "pr.setFileListLayoutAsFlat",
          "when": "view == prStatus:github && !fileListLayout:flat",
          "group": "navigation"
        },
        {
          "command": "issue.refresh",
          "when": "view == issues:github",
          "group": "navigation@2"
        },
        {
          "command": "issue.createIssue",
          "when": "view == issues:github && github:hasGitHubRemotes",
          "group": "navigation@1"
        },
        {
          "command": "pr.refreshActivePullRequest",
          "when": "view == github:activePullRequest && github:hasGitHubRemotes",
          "group": "navigation@1"
        },
        {
          "command": "pr.openDescription",
          "when": "view == github:activePullRequest && github:hasGitHubRemotes",
          "group": "navigation@2"
        },
        {
          "command": "pr.openPullRequestOnGitHub",
          "when": "view == github:activePullRequest && github:hasGitHubRemotes",
          "group": "navigation@3"
        }
      ],
      "view/item/context": [
        {
          "command": "pr.pick",
          "when": "view == pr:github && viewItem =~ /pullrequest(:local)?:nonactive|description/",
          "group": "pullrequest@1"
        },
        {
          "command": "pr.pick",
          "when": "view == pr:github && viewItem =~ /description/",
          "group": "inline"
        },
        {
          "command": "pr.exit",
          "when": "view == pr:github && viewItem =~ /pullrequest(:local)?:active|description/",
          "group": "pullrequest@1"
        },
        {
          "command": "pr.refreshPullRequest",
          "when": "view == pr:github && viewItem =~ /pullrequest|description/",
          "group": "pullrequest@2"
        },
        {
          "command": "pr.openPullRequestOnGitHub",
          "when": "view == pr:github && viewItem =~ /pullrequest|description/",
          "group": "pullrequest@3"
        },
        {
          "command": "pr.deleteLocalBranch",
          "when": "view == pr:github && viewItem =~ /pullrequest:local:nonactive/",
          "group": "pullrequest@4"
        },
        {
          "command": "pr.openFileOnGitHub",
          "when": "view =~ /(pr|prStatus):github/ && viewItem =~ /filechange/"
        },
        {
          "command": "pr.copyCommitHash",
          "when": "view == prStatus:github && viewItem =~ /commit/"
        },
        {
          "command": "pr.openDescriptionToTheSide",
          "group": "inline",
          "when": "view =~ /(pr|prStatus):github/ && viewItem =~ /description/"
        },
        {
          "command": "review.openFile",
          "group": "inline",
          "when": "config.git.openDiffOnClick && view == prStatus:github && viewItem =~ /filechange(?!:DELETE)/"
        },
        {
          "command": "pr.openDiffView",
          "group": "inline",
          "when": "!config.git.openDiffOnClick && view == prStatus:github && viewItem =~ /filechange(?!:DELETE)/"
        },
        {
          "command": "pr.openOriginalFile",
          "when": "view =~ /(pr|prStatus):github/ && viewItem =~ /filechange:MODIFY/"
        },
        {
          "command": "pr.openModifiedFile",
          "when": "view =~ /(pr|prStatus):github/ && viewItem =~ /filechange:MODIFY/"
        },
        {
          "command": "issue.openIssue",
          "when": "view == issues:github && viewItem =~ /^(link)?(current|continue)?issue/",
          "group": "inline@2"
        },
        {
          "command": "issue.openIssue",
          "when": "view == issues:github && viewItem =~ /^(link)?(current|continue)?issue/",
          "group": "issues_0@1"
        },
        {
          "command": "issue.goToLinkedCode",
          "when": "view == issues:github && viewItem =~ /^link(current|continue)?issue/",
          "group": "issues_0@0"
        },
        {
          "command": "issue.startWorking",
          "when": "view == issues:github && viewItem =~ /^(link)?issue/ && config.githubIssues.useBranchForIssues != on",
          "group": "inline@1"
        },
        {
          "command": "issue.startWorkingBranchDescriptiveTitle",
          "when": "view == issues:github && viewItem =~ /^(link)?issue/ && config.githubIssues.useBranchForIssues == on",
          "group": "inline@1"
        },
        {
          "command": "issue.startWorking",
          "when": "view == issues:github && viewItem =~ /^(link)?continueissue/ && config.githubIssues.useBranchForIssues != on",
          "group": "inline@1"
        },
        {
          "command": "issue.startWorkingBranchDescriptiveTitle",
          "when": "view == issues:github && viewItem =~ /^(link)?continueissue/ && config.githubIssues.useBranchForIssues == on",
          "group": "inline@1"
        },
        {
          "command": "issue.startWorking",
          "alt": "issue.startWorkingBranchPrompt",
          "when": "view == issues:github && viewItem =~ /^(link)?issue/",
          "group": "issues_0@2"
        },
        {
          "command": "issue.continueWorking",
          "when": "view == issues:github && viewItem =~ /^(link)?continueissue/",
          "group": "issues_0@2"
        },
        {
          "command": "pr.create",
          "when": "view == issues:github && viewItem =~ /^(link)?currentissue/",
          "group": "issues_0@2"
        },
        {
          "command": "issue.stopWorking",
          "when": "view == issues:github && viewItem =~ /^(link)?currentissue/",
          "group": "issues_0@3"
        },
        {
          "command": "issue.stopWorking",
          "when": "view == issues:github && viewItem =~ /^(link)?currentissue/ && config.githubIssues.useBranchForIssues != on",
          "group": "inline@1"
        },
        {
          "command": "issue.stopWorkingBranchDescriptiveTitle",
          "when": "view == issues:github && viewItem =~ /^(link)?currentissue/ && config.githubIssues.useBranchForIssues == on",
          "group": "inline@1"
        },
        {
          "command": "issue.copyIssueNumber",
          "when": "view == issues:github && viewItem =~ /^(link)?(current|continue)?issue/",
          "group": "issues_1@1"
        },
        {
          "command": "issue.copyIssueUrl",
          "when": "view == issues:github && viewItem =~ /^(link)?(current|continue)?issue/",
          "group": "issues_1@2"
        },
        {
          "command": "issue.editQuery",
          "when": "view == issues:github && viewItem == query",
          "group": "inline"
        },
        {
          "command": "issue.editQuery",
          "when": "view == issues:github && viewItem == query"
        }
      ],
      "editor/title": [
        {
          "command": "review.openFile",
          "group": "navigation",
          "when": "resourceScheme =~ /^review$/"
        },
        {
          "command": "issue.createIssueFromFile",
          "group": "navigation",
          "when": "resourceFilename == NewIssue.md"
        }
      ],
      "scm/title": [
        {
          "command": "review.suggestDiff",
          "when": "scmProvider == git && github:inReviewMode",
          "group": "inline"
        },
        {
          "command": "pr.create",
          "when": "scmProvider == git",
          "group": "navigation"
        }
      ],
      "comments/commentThread/context": [
        {
          "command": "pr.createComment",
          "group": "inline",
          "when": "commentController =~ /^(browse|review)/"
        },
        {
          "command": "pr.startReview",
          "group": "inline",
          "when": "commentController =~ /browse/ && !prInDraft"
        },
        {
          "command": "pr.startReview",
          "group": "inline",
          "when": "commentController =~ /review/ && !reviewInDraftMode"
        },
        {
          "command": "pr.deleteReview",
          "group": "inline",
          "when": "commentController =~ /browse/ && prInDraft"
        },
        {
          "command": "pr.deleteReview",
          "group": "inline",
          "when": "commentController =~ /review/ && reviewInDraftMode"
        },
        {
          "command": "pr.finishReview",
          "group": "inline",
          "when": "commentController =~ /browse/ && prInDraft"
        },
        {
          "command": "pr.finishReview",
          "group": "inline",
          "when": "commentController =~ /review/ && reviewInDraftMode"
        }
      ],
      "comments/comment/title": [
        {
          "command": "pr.editComment",
          "group": "inline@1",
          "when": "commentController =~ /^(browse|review)/ && comment =~ /canEdit/"
        },
        {
          "command": "pr.deleteComment",
          "group": "inline@2",
          "when": "commentController =~ /^(browse|review)/ && comment =~ /canDelete/"
        }
      ],
      "comments/comment/context": [
        {
          "command": "pr.cancelEditComment",
          "group": "inline@1",
          "when": "commentController =~ /^(browse|review)/"
        },
        {
          "command": "pr.saveComment",
          "group": "inline@2",
          "when": "commentController =~ /^(browse|review)/"
        }
      ]
    },
    "colors": [
      {
        "id": "issues.newIssueDecoration",
        "defaults": {
          "dark": "#ffffff48",
          "light": "#00000048",
          "highContrast": "editor.foreground"
        },
        "description": "The color used for the assignees and labels fields in a new issue editor."
      },
      {
        "id": "issues.open",
        "defaults": {
          "dark": "#22863a",
          "light": "#22863a",
          "highContrast": "editor.foreground"
        },
        "description": "The color used for indicating that an issue is open."
      },
      {
        "id": "issues.closed",
        "defaults": {
          "dark": "#cb2431",
          "light": "#cb2431",
          "highContrast": "editor.foreground"
        },
        "description": "The color used for indicating that an issue is closed."
      }
    ]
  },
  "scripts": {
    "postinstall": "yarn update-dts",
    "vscode:prepublish": "yarn run bundle",
    "bundle": "webpack --mode production --env esbuild",
    "bundle:node": "webpack --mode production --config-name extension:node --config-name webviews",
    "bundle:web": "webpack --mode production --config-name extension:webworker --config-name webviews",
    "clean": "rm -r dist/",
    "compile": "webpack --mode development --env esbuild",
    "compile:test": "tsc -p tsconfig.test.json",
    "compile:node": "webpack --mode development --config-name extension:node --config-name webviews",
    "compile:web": "webpack --mode development --config-name extension:webworker --config-name webviews",
    "lint": "eslint --fix --cache --config .eslintrc.json --ignore-pattern src/env/browser/**/* \"{src,webviews}/**/*.ts?\"",
    "lint:browser": "eslint --fix --cache --cache-location .eslintcache.browser --config .eslintrc.browser.json --ignore-pattern src/env/node/**/* \"{src,webviews}/**/*.ts?\"",
    "package": "vsce package --yarn",
    "test": "yarn run test:preprocess && node ./out/src/test/runTests.js",
    "test:preprocess": "yarn run compile:test && yarn run test:preprocess-gql && yarn run test:preprocess-svg",
    "test:preprocess-gql": "node scripts/preprocess-gql --in src/github/queries.gql --out out/src/github/queries.gql",
    "test:preprocess-svg": "node scripts/preprocess-svg --in ../resources/ --out out/resources",
    "update-dts": "pushd \"src/@types\" && npx vscode-dts main && npx vscode-dts dev && popd",
    "watch": "webpack --watch --mode development --env esbuild",
    "watch:web": "webpack --watch --mode development --config-name extension:webworker --config-name webviews"
  },
  "devDependencies": {
    "@types/chai": "^4.1.4",
    "@types/glob": "7.1.3",
    "@types/lru-cache": "^5.1.0",
    "@types/marked": "^0.7.2",
    "@types/mocha": "^5.2.2",
    "@types/node": "12.12.70",
    "@types/react": "^16.8.4",
    "@types/react-dom": "^16.8.2",
    "@types/sinon": "7.0.11",
    "@types/temp": "0.8.34",
    "@typescript-eslint/eslint-plugin": "4.15.1",
    "@typescript-eslint/parser": "4.15.1",
    "css-loader": "5.0.2",
    "esbuild-loader": "2.9.2",
    "eslint": "7.20.0",
    "eslint-cli": "1.1.1",
    "eslint-config-prettier": "7.2.0",
    "eslint-plugin-import": "2.22.1",
    "fork-ts-checker-webpack-plugin": "6.1.0",
    "glob": "7.1.6",
    "graphql": "15.5.0",
    "graphql-tag": "2.11.0",
    "jsdom": "16.4.0",
    "jsdom-global": "3.0.2",
    "json5": "2.2.0",
    "merge-options": "3.0.4",
    "minimist": "^1.2.5",
    "mkdirp": "1.0.4",
    "mocha": "^7.0.1",
    "mocha-junit-reporter": "1.23.0",
    "mocha-multi-reporters": "1.1.7",
    "path-browserify": "1.0.1",
    "raw-loader": "4.0.2",
    "react": "^16.12.0",
    "react-dom": "^16.12.0",
    "react-testing-library": "7.0.1",
    "sinon": "9.0.0",
    "source-map-support": "0.5.16",
    "style-loader": "2.0.0",
    "svg-inline-loader": "^0.8.2",
    "temp": "0.9.4",
    "terser-webpack-plugin": "5.1.1",
    "ts-loader": "8.0.17",
    "tty": "1.0.1",
    "typescript": "4.2.1-rc",
    "vsce": "1.85.0",
    "vscode-test": "^1.5.1",
    "webpack": "5.23.0",
    "webpack-cli": "4.2.0"
  },
  "dependencies": {
    "@octokit/rest": "18.2.0",
    "@octokit/types": "6.10.0",
    "apollo-boost": "^0.4.9",
    "apollo-link-context": "1.0.20",
    "cross-fetch": "3.0.6",
    "dayjs": "1.10.4",
    "events": "3.2.0",
    "git-credential-node": "^1.1.0",
    "js-base64": "^2.5.2",
    "lru-cache": "6.0.0",
    "marked": "^0.8.0",
    "node-fetch": "3.0.0-beta.9",
    "ssh-config": "^2.0.0-alpha.3",
    "tunnel": "0.0.6",
    "uuid": "8.3.2",
    "vscode-extension-telemetry": "0.1.6",
    "vscode-tas-client": "^0.1.17",
    "vsls": "^0.3.967"
  },
  "license": "MIT"
>>>>>>> 30884b3d
}<|MERGE_RESOLUTION|>--- conflicted
+++ resolved
@@ -1,5 +1,4 @@
 {
-<<<<<<< HEAD
 	"name": "vscode-pull-request-github",
 	"displayName": "GitHub Pull Requests and Issues",
 	"description": "Pull Request and Issue Provider for GitHub",
@@ -22,7 +21,8 @@
 		"Other"
 	],
 	"activationEvents": [
-		"onStartupFinished",
+		"*",
+		"onCommand:pr.preload",
 		"onFileSystem:newIssue"
 	],
 	"browser": "./dist/browser/extension",
@@ -380,19 +380,19 @@
 					"id": "github:login",
 					"name": "Login",
 					"when": "ReposManagerStateContext == NeedsAuthentication",
-					"icon": "resources/icons/pull-request.png"
+					"icon": "$(git-pull-request)"
 				},
 				{
 					"id": "pr:github",
 					"name": "Pull Requests",
 					"when": "ReposManagerStateContext != NeedsAuthentication",
-					"icon": "resources/icons/pull-request.png"
+					"icon": "$(git-pull-request)"
 				},
 				{
 					"id": "issues:github",
 					"name": "Issues",
 					"when": "ReposManagerStateContext != NeedsAuthentication",
-					"icon": "resources/icons/issues.png"
+					"icon": "$(issues)"
 				}
 			],
 			"github-pull-request": [
@@ -413,18 +413,28 @@
 					"id": "prStatus:github",
 					"name": "Changes In Pull Request",
 					"when": "github:inReviewMode",
-					"icon": "resources/icons/pull-request.png",
+					"icon": "$(git-pull-request)",
 					"visibility": "visible"
 				},
 				{
 					"id": "github:activePullRequest",
 					"type": "webview",
 					"name": "Active Pull Request",
-					"when": "github:focusedReview"
+					"when": "github:initialized && github:focusedReview"
+				},
+				{
+					"id": "github:activePullRequest:welcome",
+					"name": "Active Pull Request",
+					"when": "!github:initialized && github:focusedReview"
 				}
 			]
 		},
 		"commands": [
+			{
+				"command": "pr.preload",
+				"title": "Preload Pull Request",
+				"category": "GitHub Pull Requests"
+			},
 			{
 				"command": "pr.create",
 				"title": "Create Pull Request",
@@ -775,6 +785,21 @@
 				"view": "github:compareChanges",
 				"when": "github:noUpstream",
 				"contents": "The comparing branch has no upstream remote\n[Publish branch](command:git.publish)"
+			},
+			{
+				"view": "pr:github",
+				"when": "!github:initialized",
+				"contents": "Loading..."
+			},
+			{
+				"view": "issues:github",
+				"when": "!github:initialized",
+				"contents": "Loading..."
+			},
+			{
+				"view": "github:activePullRequest:welcome",
+				"when": "!github:initialized",
+				"contents": "Loading..."
 			}
 		],
 		"keybindings": [
@@ -791,6 +816,10 @@
 		],
 		"menus": {
 			"commandPalette": [
+				{
+					"command": "pr.preload",
+					"when": "false"
+				},
 				{
 					"command": "auth.signout",
 					"when": "gitOpenRepositoryCount != 0 && github:authenticated"
@@ -1356,15 +1385,14 @@
 		"compile:test": "tsc -p tsconfig.test.json",
 		"compile:node": "webpack --mode development --config-name extension:node --config-name webviews",
 		"compile:web": "webpack --mode development --config-name extension:webworker --config-name webviews",
-		"lint": "eslint --fix --cache --config .eslintrc.json --ignore-pattern src/env/browser/**/* \"{src,webviews}/**/*.{ts,tsx}\"",
-		"lint:browser": "eslint --fix --cache --cache-location .eslintcache.browser --config .eslintrc.browser.json --ignore-pattern src/env/node/**/* \"{src,webviews}/**/*.{ts,tsx}\"",
+		"lint": "eslint --fix --cache --config .eslintrc.json --ignore-pattern src/env/browser/**/* \"{src,webviews}/**/*.ts?\"",
+		"lint:browser": "eslint --fix --cache --cache-location .eslintcache.browser --config .eslintrc.browser.json --ignore-pattern src/env/node/**/* \"{src,webviews}/**/*.ts?\"",
 		"package": "vsce package --yarn",
-		"pretty": "prettier --config .prettierrc --loglevel warn --write .",
 		"test": "yarn run test:preprocess && node ./out/src/test/runTests.js",
 		"test:preprocess": "yarn run compile:test && yarn run test:preprocess-gql && yarn run test:preprocess-svg",
 		"test:preprocess-gql": "node scripts/preprocess-gql --in src/github/queries.gql --out out/src/github/queries.gql",
 		"test:preprocess-svg": "node scripts/preprocess-svg --in ../resources/ --out out/resources",
-		"update-dts": "pushd \"src/@types\" && npx vscode-dts master && npx vscode-dts dev && popd",
+		"update-dts": "pushd \"src/@types\" && npx vscode-dts main && npx vscode-dts dev && popd",
 		"watch": "webpack --watch --mode development --env esbuild",
 		"watch:web": "webpack --watch --mode development --config-name extension:webworker --config-name webviews"
 	},
@@ -1385,7 +1413,7 @@
 		"esbuild-loader": "2.9.2",
 		"eslint": "7.20.0",
 		"eslint-cli": "1.1.1",
-		"eslint-config-prettier": "8.0.0",
+		"eslint-config-prettier": "7.2.0",
 		"eslint-plugin-import": "2.22.1",
 		"fork-ts-checker-webpack-plugin": "6.1.0",
 		"glob": "7.1.6",
@@ -1401,7 +1429,6 @@
 		"mocha-junit-reporter": "1.23.0",
 		"mocha-multi-reporters": "1.1.7",
 		"path-browserify": "1.0.1",
-		"prettier": "2.2.1",
 		"raw-loader": "4.0.2",
 		"react": "^16.12.0",
 		"react-dom": "^16.12.0",
@@ -1441,1475 +1468,4 @@
 		"vsls": "^0.3.967"
 	},
 	"license": "MIT"
-=======
-  "name": "vscode-pull-request-github",
-  "displayName": "GitHub Pull Requests and Issues",
-  "description": "Pull Request and Issue Provider for GitHub",
-  "icon": "resources/icons/github_logo.png",
-  "repository": {
-    "type": "git",
-    "url": "https://github.com/Microsoft/vscode-pull-request-github"
-  },
-  "bugs": {
-    "url": "https://github.com/Microsoft/vscode-pull-request-github/issues"
-  },
-  "enableProposedApi": true,
-  "preview": true,
-  "version": "0.23.1",
-  "publisher": "GitHub",
-  "engines": {
-    "vscode": "^1.53.2"
-  },
-  "categories": [
-    "Other"
-  ],
-  "activationEvents": [
-    "*",
-    "onCommand:pr.preload",
-    "onFileSystem:newIssue"
-  ],
-  "browser": "./dist/browser/extension",
-  "main": "./dist/extension",
-  "contributes": {
-    "configuration": {
-      "type": "object",
-      "title": "GitHub Pull Requests",
-      "properties": {
-        "githubPullRequests.telemetry.enabled": {
-          "type": "boolean",
-          "default": true,
-          "description": "Enable usage data and errors to be sent to a GitHub online service"
-        },
-        "githubPullRequests.hosts": {
-          "type": "array",
-          "default": [],
-          "markdownDescription": "List of host credentials. For example, \"githubPullRequests.hosts\": [ { \"host\": \"https://github.com\", \"token\": \"GITHUB TOKEN\" } ]",
-          "items": {
-            "type": "object",
-            "properties": {
-              "host": {
-                "type": "string",
-                "description": "The host name of the GitHub server (for eg., 'https://github.com')"
-              },
-              "username": {
-                "type": "string",
-                "description": "The username to access GitHub (optional)"
-              },
-              "token": {
-                "type": "string",
-                "description": "GitHub access token with the following scopes: read:user, user:email, repo, write:discussion"
-              }
-            }
-          }
-        },
-        "githubPullRequests.pullRequestTitle": {
-          "deprecationMessage": "The pull request title now uses the same defaults as GitHub, and can be edited before create.",
-          "type": "string",
-          "enum": [
-            "commit",
-            "branch",
-            "custom",
-            "ask"
-          ],
-          "enumDescriptions": [
-            "Use the latest commit message",
-            "Use the branch name",
-            "Specify a custom title",
-            "Ask which of the above methods to use"
-          ],
-          "default": "ask",
-          "description": "The title used when creating pull requests."
-        },
-        "githubPullRequests.pullRequestDescription": {
-          "deprecationMessage": "The pull request description now uses the same defaults as GitHub, and can be edited before create.",
-          "type": "string",
-          "enum": [
-            "template",
-            "commit",
-            "custom",
-            "ask"
-          ],
-          "enumDescriptions": [
-            "Use a pull request template, or use the commit description if no templates were found",
-            "Use the latest commit message",
-            "Specify a custom description",
-            "Ask which of the above methods to use"
-          ],
-          "default": "template",
-          "description": "The description used when creating pull requests."
-        },
-        "githubPullRequests.logLevel": {
-          "type": "string",
-          "enum": [
-            "info",
-            "debug",
-            "off"
-          ],
-          "default": "info",
-          "description": "Logging for GitHub Pull Request extension. The log is emitted to the output channel named as GitHub Pull Request."
-        },
-        "githubPullRequests.remotes": {
-          "type": "array",
-          "default": [
-            "origin",
-            "upstream"
-          ],
-          "items": {
-            "type": "string"
-          },
-          "markdownDescription": "List of remotes, by name, to fetch pull requests from."
-        },
-        "githubPullRequests.includeRemotes": {
-          "type": "string",
-          "enum": [
-            "default",
-            "all"
-          ],
-          "default": "default",
-          "deprecationMessage": "The setting `githubPullRequests.includeRemotes` has been deprecated. Use `githubPullRequests.remotes` to configure what remotes are shown.",
-          "description": "By default we only support remotes created by users. If you want to see pull requests from remotes this extension created for pull requests, change this setting to 'all'."
-        },
-        "githubPullRequests.queries": {
-          "type": "array",
-          "items": {
-            "type": "object",
-            "properties": {
-              "label": {
-                "type": "string",
-                "description": "The label to display for the query in the Pull Requests tree"
-              },
-              "query": {
-                "type": "string",
-                "description": "The query used for searching pull requests."
-              }
-            }
-          },
-          "scope": "resource",
-          "markdownDescription": "Specifies what queries should be used in the GitHub Pull Requests tree. Each query object has a `label` that will be shown in the tree and a search `query` using [GitHub search syntax](https://help.github.com/en/articles/understanding-the-search-syntax). The variable `${user}` can be used to specify the logged in user within a search. By default these queries define the categories \"Waiting For My Review\", \"Assigned To Me\" and \"Created By Me\". If you want to preserve these, make sure they are still in the array when you modify the setting.",
-          "default": [
-            {
-              "label": "Waiting For My Review",
-              "query": "is:open review-requested:${user}"
-            },
-            {
-              "label": "Assigned To Me",
-              "query": "is:open assignee:${user}"
-            },
-            {
-              "label": "Created By Me",
-              "query": "is:open author:${user}"
-            }
-          ]
-        },
-        "githubPullRequests.defaultMergeMethod": {
-          "type": "string",
-          "enum": [
-            "merge",
-            "squash",
-            "rebase"
-          ],
-          "default": "merge",
-          "description": "The method to use when merging pull requests."
-        },
-        "githubPullRequests.showInSCM": {
-          "type": "boolean",
-          "default": false,
-          "deprecationMessage": "This setting is deprecated. Views can now be dragged to any location.",
-          "description": "When true, show GitHub Pull Requests within the SCM viewlet. Otherwise show a separate view container for them."
-        },
-        "githubPullRequests.fileListLayout": {
-          "type": "string",
-          "enum": [
-            "flat",
-            "tree"
-          ],
-          "default": "tree",
-          "description": "The layout to use when displaying changed files list."
-        },
-        "githubPullRequests.defaultDeletionMethod.selectLocalBranch": {
-          "type": "boolean",
-          "default": true,
-          "description": "When true, the option to delete the local branch will be selected by default when deleting a branch from a pull request."
-        },
-        "githubPullRequests.defaultDeletionMethod.selectRemote": {
-          "type": "boolean",
-          "default": true,
-          "description": "When true, the option to delete the remote will be selected by default when deleting a branch from a pull request."
-        },
-        "telemetry.optout": {
-          "type": "boolean",
-          "default": false,
-          "deprecationMessage": "The setting `telemetry.optout` has been deprecated in favor of `githubPullRequests.telemetry.enabled`.",
-          "description": "Disable usage data and errors to be sent to a GitHub online service"
-        },
-        "github.hosts": {
-          "type": "array",
-          "default": [],
-          "deprecationMessage": "The setting `github.hosts` has been deprecated in favor of `githubPullRequests.hosts`.",
-          "description": "List of host credentials. For example, \"github.hosts\": [ { \"host\": \"https://github.com\", \"token\": \"GITHUB TOKEN\" } ]",
-          "items": {
-            "type": "object",
-            "properties": {
-              "host": {
-                "type": "string",
-                "description": "The host name of the GitHub server (for eg., 'https://github.com')"
-              },
-              "username": {
-                "type": "string",
-                "description": "The username to access GitHub (optional)"
-              },
-              "token": {
-                "type": "string",
-                "description": "GitHub access token with the following scopes: read:user, user:email, repo, write:discussion"
-              }
-            }
-          }
-        },
-        "githubIssues.ignoreMilestones": {
-          "type": "array",
-          "default": [],
-          "description": "An array of milestones titles to never show issues from."
-        },
-        "githubIssues.createIssueTriggers": {
-          "type": "array",
-          "items": {
-            "type": "string",
-            "description": "String that enables the 'Create issue from comment' code action. Should not contain whitespace."
-          },
-          "default": [
-            "TODO",
-            "todo",
-            "BUG",
-            "FIXME",
-            "ISSUE",
-            "HACK"
-          ],
-          "description": "Strings that will cause the 'Create issue from comment' code action to show."
-        },
-        "githubIssues.createInsertFormat": {
-          "type": "string",
-          "enum": [
-            "number",
-            "url"
-          ],
-          "default": "number",
-          "description": "Controls whether an issue number (ex. #1234) or a full url (ex. https://github.com/owner/name/issues/1234) is inserted when the Create Issue code action is run."
-        },
-        "githubIssues.issueCompletions.enabled": {
-          "type": "boolean",
-          "default": true,
-          "description": "Controls whether completion suggestions are shown for issues."
-        },
-        "githubIssues.userCompletions.enabled": {
-          "type": "boolean",
-          "default": true,
-          "description": "Controls whether completion suggestions are shown for users."
-        },
-        "githubIssues.ignoreCompletionTrigger": {
-          "type": "array",
-          "items": {
-            "type": "string",
-            "description": "Language that issue completions should not trigger on '#'."
-          },
-          "default": [
-            "python",
-            "makefile"
-          ],
-          "description": "Languages that the '#' character should not be used to trigger issue completion suggestions."
-        },
-        "githubIssues.ignoreUserCompletionTrigger": {
-          "type": "array",
-          "items": {
-            "type": "string",
-            "description": "Language that user completions should not trigger on '@'."
-          },
-          "default": [
-            "python"
-          ],
-          "description": "Languages that the '@' character should not be used to trigger user completion suggestions."
-        },
-        "githubIssues.workingIssueBranch": {
-          "type": "string",
-          "deprecationMessage": "This setting is replaced by the better named setting githubIssues.issueBranchTitle and may be removed in the future.",
-          "description": "Advanced settings for the name of the branch that is created when you start working on an issue. ${user} will be replace with the currently logged in username and ${issueNumber} will be replaced with the current issue number. You can also use ${sanitizedIssueTitle}."
-        },
-        "githubIssues.issueBranchTitle": {
-          "type": "string",
-          "default": "${user}/issue${issueNumber}",
-          "markdownDescription": "Advanced settings for the name of the branch that is created when you start working on an issue. \n- `${user}` will be replace with the currently logged in username \n- `${issueNumber}` will be replaced with the current issue number \n- `${sanitizedIssueTitle}` will be replaced with the issue title, with all spaces and unsupported characters removed"
-        },
-        "githubIssues.useBranchForIssues": {
-          "type": "string",
-          "enum": [
-            "on",
-            "off",
-            "prompt"
-          ],
-          "enumDescriptions": [
-            "A branch will always be checked out when you start working on an issue. If the branch doesn't exist, it will be created.",
-            "A branch will not be created when you start working on an issue. If you have worked on an issue before and a branch was created for it, that same branch will be checked out.",
-            "A prompt will show for setting the name of the branch that will be created and checked out."
-          ],
-          "default": "on",
-          "description": "Determines whether a branch should be checked out when working on an issue. To configure the name of the branch, set `githubIssues.issueBranchTitle`."
-        },
-        "githubIssues.issueCompletionFormatScm": {
-          "type": "string",
-          "default": "${issueTitle} ${issueNumberLabel}",
-          "markdownDescription": "Sets the format of issue completions in the SCM inputbox. \n- `${user}` will be replace with the currently logged in username \n- `${issueNumber}` will be replaced with the current issue number \n- `${issueNumberLabel}` will be replaced with a label formatted as #number or owner/repository#number, depending on whether the issue is in the current repository"
-        },
-        "githubIssues.workingIssueFormatScm": {
-          "type": "string",
-          "default": "${issueTitle} \nFixes ${issueNumberLabel}",
-          "markdownDescription": "Sets the format of the commit message that is set in the SCM inputbox when you **Start Working on an Issue**. Defaults to `${issueTitle} \nFixes #${issueNumber}`"
-        },
-        "githubIssues.queries": {
-          "type": "array",
-          "items": {
-            "type": "object",
-            "properties": {
-              "label": {
-                "type": "string",
-                "description": "The label to display for the query in the Issues tree."
-              },
-              "query": {
-                "type": "string",
-                "markdownDescription": "The search query using [GitHub search syntax](https://help.github.com/en/articles/understanding-the-search-syntax) with variables. The variable `${user}` can be used to specify the logged in user within a search. `${owner}` and `${repository}` can be used to specify the repository by using `repo:${owner}/${repository}`."
-              }
-            }
-          },
-          "scope": "resource",
-          "markdownDescription": "Specifies what queries should be used in the GitHub issues tree using [GitHub search syntax](https://help.github.com/en/articles/understanding-the-search-syntax) with variables. The first query listed will be expanded in the Issues view. The \"default\" query includes issues assigned to you by Milestone. If you want to preserve these, make sure they are still in the array when you modify the setting.",
-          "default": [
-            {
-              "label": "My Issues",
-              "query": "default"
-            },
-            {
-              "label": "Created Issues",
-              "query": "author:${user} state:open repo:${owner}/${repository} sort:created-desc"
-            }
-          ]
-        },
-        "githubIssues.assignWhenWorking": {
-          "type": "boolean",
-          "default": true,
-          "description": "Assigns the issue you're working on to you."
-        },
-        "githubPullRequests.focusedMode": {
-          "type": "boolean",
-          "description": "Whether to enter focused mode when a pull request is checked out. This hides the issues and pull requests tree views.",
-          "default": false
-        }
-      }
-    },
-    "viewsContainers": {
-      "activitybar": [
-        {
-          "id": "github-pull-requests",
-          "title": "GitHub",
-          "icon": "$(github)"
-        },
-        {
-          "id": "github-pull-request",
-          "title": "GitHub Pull Request",
-          "icon": "$(git-pull-request)"
-        }
-      ]
-    },
-    "views": {
-      "github-pull-requests": [
-        {
-          "id": "github:login",
-          "name": "Login",
-          "when": "ReposManagerStateContext == NeedsAuthentication",
-          "icon": "$(git-pull-request)"
-        },
-        {
-          "id": "pr:github",
-          "name": "Pull Requests",
-          "when": "ReposManagerStateContext != NeedsAuthentication",
-          "icon": "$(git-pull-request)"
-        },
-        {
-          "id": "issues:github",
-          "name": "Issues",
-          "when": "ReposManagerStateContext != NeedsAuthentication",
-          "icon": "$(issues)"
-        }
-      ],
-      "github-pull-request": [
-        {
-          "id": "github:createPullRequest",
-          "type": "webview",
-          "name": "Create Pull Request",
-          "when": "github:createPullRequest",
-          "visibility": "visible"
-        },
-        {
-          "id": "github:compareChanges",
-          "name": "Compare Changes",
-          "when": "github:createPullRequest",
-          "visibility": "visible"
-        },
-        {
-          "id": "prStatus:github",
-          "name": "Changes In Pull Request",
-          "when": "github:inReviewMode",
-          "icon": "$(git-pull-request)",
-          "visibility": "visible"
-        },
-        {
-          "id": "github:activePullRequest",
-          "type": "webview",
-          "name": "Active Pull Request",
-          "when": "github:initialized && github:focusedReview"
-        },
-        {
-          "id": "github:activePullRequest:welcome",
-          "name": "Active Pull Request",
-          "when": "!github:initialized && github:focusedReview"
-        }
-      ]
-    },
-    "commands": [
-      {
-        "command": "pr.preload",
-        "title": "Preload Pull Request",
-        "category": "GitHub Pull Requests"
-      },
-      {
-        "command": "pr.create",
-        "title": "Create Pull Request",
-        "icon": "$(git-pull-request-create)",
-        "category": "GitHub Pull Requests"
-      },
-      {
-        "command": "auth.signout",
-        "title": "Sign out of GitHub",
-        "category": "GitHub Pull Requests"
-      },
-      {
-        "command": "pr.pick",
-        "title": "Checkout Pull Request",
-        "category": "GitHub Pull Requests",
-        "icon": "$(arrow-right)"
-      },
-      {
-        "command": "pr.exit",
-        "title": "Exit Review Mode",
-        "category": "GitHub Pull Requests"
-      },
-      {
-        "command": "pr.merge",
-        "title": "Merge Pull Request",
-        "category": "GitHub Pull Requests"
-      },
-      {
-        "command": "pr.readyForReview",
-        "title": "Mark Pull Request Ready For Review",
-        "category": "GitHub Pull Requests"
-      },
-      {
-        "command": "pr.close",
-        "title": "Close Pull Request",
-        "category": "GitHub Pull Requests"
-      },
-      {
-        "command": "pr.openPullRequestOnGitHub",
-        "title": "Open Pull Request on GitHub",
-        "category": "GitHub Pull Requests",
-        "icon": "$(globe)"
-      },
-      {
-        "command": "pr.refreshPullRequest",
-        "title": "Refresh Pull Request",
-        "category": "GitHub Pull Requests"
-      },
-      {
-        "command": "pr.openFileOnGitHub",
-        "title": "Open File on GitHub",
-        "category": "GitHub Pull Requests"
-      },
-      {
-        "command": "pr.copyCommitHash",
-        "title": "Copy Commit Hash",
-        "category": "GitHub Pull Requests"
-      },
-      {
-        "command": "pr.openOriginalFile",
-        "title": "Open Original File",
-        "category": "GitHub Pull Requests"
-      },
-      {
-        "command": "pr.openModifiedFile",
-        "title": "Open Modified File",
-        "category": "GitHub Pull Requests"
-      },
-      {
-        "command": "pr.openDiffView",
-        "title": "Open Diff View",
-        "category": "GitHub Pull Requests",
-        "icon": "$(compare-changes)"
-      },
-      {
-        "command": "pr.openDescription",
-        "title": "View Pull Request Description",
-        "category": "GitHub Pull Requests",
-        "when": "github:inReviewMode",
-        "icon": "$(note)"
-      },
-      {
-        "command": "pr.openDescriptionToTheSide",
-        "title": "Open Pull Request Description to the Side",
-        "icon": "$(split-horizontal)"
-      },
-      {
-        "command": "pr.refreshDescription",
-        "title": "Refresh Pull Request Description",
-        "category": "GitHub Pull Requests"
-      },
-      {
-        "command": "review.openFile",
-        "title": "Open File",
-        "icon": "$(go-to-file)"
-      },
-      {
-        "command": "review.suggestDiff",
-        "title": "Suggest Edit"
-      },
-      {
-        "command": "pr.refreshList",
-        "title": "Refresh Pull Requests List",
-        "icon": "$(refresh)",
-        "category": "GitHub Pull Requests"
-      },
-      {
-        "command": "pr.setFileListLayoutAsTree",
-        "title": "Toggle View Mode",
-        "icon": "$(list-tree)",
-        "category": "GitHub Pull Requests"
-      },
-      {
-        "command": "pr.setFileListLayoutAsFlat",
-        "title": "Toggle View Mode",
-        "icon": "$(list-flat)",
-        "category": "GitHub Pull Requests"
-      },
-      {
-        "command": "pr.refreshChanges",
-        "title": "Refresh",
-        "icon": "$(refresh)",
-        "category": "GitHub Pull Requests"
-      },
-      {
-        "command": "pr.configurePRViewlet",
-        "title": "Configure...",
-        "category": "GitHub Pull Requests",
-        "icon": "$(gear)"
-      },
-      {
-        "command": "pr.deleteLocalBranch",
-        "title": "Delete Local Branch",
-        "category": "GitHub Pull Requests"
-      },
-      {
-        "command": "pr.signin",
-        "title": "Sign in to GitHub",
-        "category": "GitHub Pull Requests"
-      },
-      {
-        "command": "pr.deleteLocalBranchesNRemotes",
-        "title": "Delete local branches and remotes",
-        "category": "GitHub Pull Requests"
-      },
-      {
-        "command": "pr.createComment",
-        "title": "Add Comment",
-        "category": "GitHub Pull Requests",
-        "enablement": "!commentIsEmpty"
-      },
-      {
-        "command": "pr.startReview",
-        "title": "Start Review",
-        "category": "GitHub Pull Requests",
-        "enablement": "!commentIsEmpty"
-      },
-      {
-        "command": "pr.deleteReview",
-        "title": "Delete Review",
-        "category": "GitHub Pull Requests"
-      },
-      {
-        "command": "pr.editComment",
-        "title": "Edit Comment",
-        "category": "GitHub Pull Requests",
-        "icon": "$(edit)"
-      },
-      {
-        "command": "pr.cancelEditComment",
-        "title": "Cancel",
-        "category": "GitHub Pull Requests"
-      },
-      {
-        "command": "pr.saveComment",
-        "title": "Save",
-        "category": "GitHub Pull Requests",
-        "enablement": "!commentIsEmpty"
-      },
-      {
-        "command": "pr.deleteComment",
-        "title": "Delete Comment",
-        "category": "GitHub Pull Requests",
-        "icon": "$(trash)"
-      },
-      {
-        "command": "pr.finishReview",
-        "title": "Finish Review",
-        "category": "GitHub Pull Requests",
-        "enablement": "!commentIsEmpty"
-      },
-      {
-        "command": "pr.signinAndRefreshList",
-        "title": "Sign in and Refresh",
-        "category": "GitHub Pull Requests"
-      },
-      {
-        "command": "pr.configureRemotes",
-        "title": "Configure Remotes...",
-        "category": "GitHub Pull Requests"
-      },
-      {
-        "command": "pr.refreshActivePullRequest",
-        "title": "Refresh",
-        "category": "GitHub Pull Requests",
-        "icon": "$(refresh)"
-      },
-      {
-        "command": "issue.createIssueFromSelection",
-        "title": "Create Issue From Selection",
-        "category": "GitHub Issues"
-      },
-      {
-        "command": "issue.createIssueFromClipboard",
-        "title": "Create Issue From Clipboard",
-        "category": "GitHub Issues"
-      },
-      {
-        "command": "issue.copyGithubPermalink",
-        "title": "Copy GitHub Permalink",
-        "category": "GitHub Issues"
-      },
-      {
-        "command": "issue.copyMarkdownGithubPermalink",
-        "title": "Copy GitHub Permalink as Markdown",
-        "category": "GitHub Issues"
-      },
-      {
-        "command": "issue.openGithubPermalink",
-        "title": "Open Permalink on GitHub",
-        "category": "GitHub Issues"
-      },
-      {
-        "command": "issue.openIssue",
-        "title": "Open Issue",
-        "category": "GitHub Issues",
-        "icon": "$(globe)"
-      },
-      {
-        "command": "issue.copyIssueNumber",
-        "title": "Copy Number",
-        "category": "GitHub Issues"
-      },
-      {
-        "command": "issue.copyIssueUrl",
-        "title": "Copy Url",
-        "category": "GitHub Issues"
-      },
-      {
-        "command": "issue.refresh",
-        "title": "Refresh",
-        "category": "GitHub Issues",
-        "icon": "$(refresh)"
-      },
-      {
-        "command": "issue.suggestRefresh",
-        "title": "Refresh Suggestions",
-        "category": "GitHub Issues"
-      },
-      {
-        "command": "issue.startWorking",
-        "title": "Start Working on Issue",
-        "category": "GitHub Issues",
-        "icon": "$(arrow-right)"
-      },
-      {
-        "command": "issue.startWorkingBranchDescriptiveTitle",
-        "title": "Start Working on Issue and Checkout Topic Branch",
-        "category": "GitHub Issues",
-        "icon": "$(arrow-right)"
-      },
-      {
-        "command": "issue.continueWorking",
-        "title": "Continue Working on Issue",
-        "category": "GitHub Issues",
-        "icon": "$(arrow-right)"
-      },
-      {
-        "command": "issue.startWorkingBranchPrompt",
-        "title": "Start Working and Set Branch...",
-        "category": "GitHub Issues"
-      },
-      {
-        "command": "issue.stopWorking",
-        "title": "Stop Working on Issue",
-        "category": "GitHub Issues",
-        "icon": "$(primitive-square)"
-      },
-      {
-        "command": "issue.stopWorkingBranchDescriptiveTitle",
-        "title": "Stop Working on Issue and Leave Topic Branch",
-        "category": "GitHub Issues",
-        "icon": "$(primitive-square)"
-      },
-      {
-        "command": "issue.statusBar",
-        "title": "Current Issue Options",
-        "category": "GitHub Issues"
-      },
-      {
-        "command": "issue.getCurrent",
-        "title": "Get current issue",
-        "category": "GitHub Issues"
-      },
-      {
-        "command": "issue.editQuery",
-        "title": "Edit Query",
-        "category": "GitHub Issues",
-        "icon": "$(edit)"
-      },
-      {
-        "command": "issue.createIssue",
-        "title": "Create an Issue",
-        "category": "GitHub Issues",
-        "icon": "$(plus)"
-      },
-      {
-        "command": "issue.createIssueFromFile",
-        "title": "Create Issue",
-        "icon": "$(check)"
-      },
-      {
-        "command": "issue.issueCompletion",
-        "title": "Issue Completion Chosen"
-      },
-      {
-        "command": "issue.userCompletion",
-        "title": "User Completion Chosen"
-      },
-      {
-        "command": "issue.signinAndRefreshList",
-        "title": "Sign in and Refresh",
-        "category": "GitHub Issues"
-      },
-      {
-        "command": "issue.goToLinkedCode",
-        "title": "Go to Linked Code",
-        "category": "GitHub Issues"
-      }
-    ],
-    "viewsWelcome": [
-      {
-        "view": "github:login",
-        "when": "ReposManagerStateContext == NeedsAuthentication",
-        "contents": "You have not yet signed in with GitHub\n[Sign in](command:pr.signin)"
-      },
-      {
-        "view": "github:compareChanges",
-        "when": "github:noUpstream",
-        "contents": "The comparing branch has no upstream remote\n[Publish branch](command:git.publish)"
-      },
-      {
-        "view": "pr:github",
-        "when": "!github:initialized",
-        "contents": "Loading..."
-      },
-      {
-        "view": "issues:github",
-        "when": "!github:initialized",
-        "contents": "Loading..."
-      },
-      {
-        "view": "github:activePullRequest:welcome",
-        "when": "!github:initialized",
-        "contents": "Loading..."
-      }
-    ],
-    "keybindings": [
-      {
-        "key": "ctrl+shift+space",
-        "command": "issue.suggestRefresh",
-        "when": "suggestWidgetVisible"
-      },
-      {
-        "key": "ctrl+s",
-        "command": "issue.createIssueFromFile",
-        "when": "resourceScheme == newIssue && config.files.autoSave != off"
-      }
-    ],
-    "menus": {
-      "commandPalette": [
-        {
-          "command": "pr.preload",
-          "when": "false"
-        },
-        {
-          "command": "auth.signout",
-          "when": "gitOpenRepositoryCount != 0 && github:authenticated"
-        },
-        {
-          "command": "pr.configureRemotes",
-          "when": "gitOpenRepositoryCount != 0"
-        },
-        {
-          "command": "pr.configurePRViewlet",
-          "when": "gitOpenRepositoryCount != 0"
-        },
-        {
-          "command": "pr.pick",
-          "when": "false"
-        },
-        {
-          "command": "pr.exit",
-          "when": "false"
-        },
-        {
-          "command": "review.openFile",
-          "when": "false"
-        },
-        {
-          "command": "pr.close",
-          "when": "gitOpenRepositoryCount != 0 && github:inReviewMode"
-        },
-        {
-          "command": "pr.create",
-          "when": "gitOpenRepositoryCount != 0 && github:authenticated"
-        },
-        {
-          "command": "pr.merge",
-          "when": "gitOpenRepositoryCount != 0 && github:inReviewMode"
-        },
-        {
-          "command": "pr.readyForReview",
-          "when": "gitOpenRepositoryCount != 0 && github:inReviewMode"
-        },
-        {
-          "command": "pr.openPullRequestOnGitHub",
-          "when": "gitOpenRepositoryCount != 0 && github:inReviewMode"
-        },
-        {
-          "command": "pr.refreshDescription",
-          "when": "gitOpenRepositoryCount != 0 && github:inReviewMode"
-        },
-        {
-          "command": "pr.openFileOnGitHub",
-          "when": "false"
-        },
-        {
-          "command": "pr.openOriginalFile",
-          "when": "false"
-        },
-        {
-          "command": "pr.openModifiedFile",
-          "when": "false"
-        },
-        {
-          "command": "pr.refreshPullRequest",
-          "when": "false"
-        },
-        {
-          "command": "pr.deleteLocalBranch",
-          "when": "false"
-        },
-        {
-          "command": "pr.openDiffView",
-          "when": "false"
-        },
-        {
-          "command": "pr.openDescriptionToTheSide",
-          "when": "false"
-        },
-        {
-          "command": "pr.openDescription",
-          "when": "gitOpenRepositoryCount != 0 && github:inReviewMode"
-        },
-        {
-          "command": "pr.refreshList",
-          "when": "gitOpenRepositoryCount != 0 && github:authenticated && github:hasGitHubRemotes"
-        },
-        {
-          "command": "pr.setFileListLayoutAsTree",
-          "when": "false"
-        },
-        {
-          "command": "pr.setFileListLayoutAsFlat",
-          "when": "false"
-        },
-        {
-          "command": "pr.refreshChanges",
-          "when": "false"
-        },
-        {
-          "command": "pr.signin",
-          "when": "gitOpenRepositoryCount != 0 && github:hasGitHubRemotes"
-        },
-        {
-          "command": "pr.signinAndRefreshList",
-          "when": "false"
-        },
-        {
-          "command": "pr.copyCommitHash",
-          "when": "false"
-        },
-        {
-          "command": "pr.createComment",
-          "when": "false"
-        },
-        {
-          "command": "pr.startReview",
-          "when": "false"
-        },
-        {
-          "command": "pr.deleteReview",
-          "when": "false"
-        },
-        {
-          "command": "pr.editComment",
-          "when": "false"
-        },
-        {
-          "command": "pr.cancelEditComment",
-          "when": "false"
-        },
-        {
-          "command": "pr.saveComment",
-          "when": "false"
-        },
-        {
-          "command": "pr.deleteComment",
-          "when": "false"
-        },
-        {
-          "command": "pr.finishReview",
-          "when": "false"
-        },
-        {
-          "command": "issue.openIssue",
-          "when": "false"
-        },
-        {
-          "command": "issue.copyIssueNumber",
-          "when": "false"
-        },
-        {
-          "command": "issue.copyIssueUrl",
-          "when": "false"
-        },
-        {
-          "command": "issue.refresh",
-          "when": "false"
-        },
-        {
-          "command": "issue.suggestRefresh",
-          "when": "false"
-        },
-        {
-          "command": "issue.startWorking",
-          "when": "false"
-        },
-        {
-          "command": "issue.startWorkingBranchDescriptiveTitle",
-          "when": "false"
-        },
-        {
-          "command": "issue.continueWorking",
-          "when": "false"
-        },
-        {
-          "command": "issue.startWorkingBranchPrompt",
-          "when": "false"
-        },
-        {
-          "command": "issue.stopWorking",
-          "when": "false"
-        },
-        {
-          "command": "issue.stopWorkingBranchDescriptiveTitle",
-          "when": "false"
-        },
-        {
-          "command": "issue.statusBar",
-          "when": "false"
-        },
-        {
-          "command": "issue.getCurrent",
-          "when": "false"
-        },
-        {
-          "command": "issue.editQuery",
-          "when": "false"
-        },
-        {
-          "command": "issue.createIssue",
-          "when": "github:hasGitHubRemotes && github:authenticated"
-        },
-        {
-          "command": "issue.createIssueFromFile",
-          "when": "false"
-        },
-        {
-          "command": "issue.copyGithubPermalink",
-          "when": "github:hasGitHubRemotes && github:authenticated"
-        },
-        {
-          "command": "issue.openGithubPermalink",
-          "when": "github:hasGitHubRemotes && github:authenticated"
-        },
-        {
-          "command": "issue.issueCompletion",
-          "when": "false"
-        },
-        {
-          "command": "issue.userCompletion",
-          "when": "false"
-        },
-        {
-          "command": "issue.signinAndRefreshList",
-          "when": "false"
-        },
-        {
-          "command": "issue.goToLinkedCode",
-          "when": "false"
-        },
-        {
-          "command": "pr.refreshActivePullRequest",
-          "when": "false"
-        }
-      ],
-      "view/title": [
-        {
-          "command": "pr.create",
-          "when": "gitOpenRepositoryCount != 0 && github:initialized && view == pr:github",
-          "group": "navigation@1"
-        },
-        {
-          "command": "pr.configurePRViewlet",
-          "when": "gitOpenRepositoryCount != 0 && github:initialized && view =~ /(pr|issues):github/",
-          "group": "navigation@3"
-        },
-        {
-          "command": "pr.refreshList",
-          "when": "gitOpenRepositoryCount != 0 && github:initialized && view == pr:github",
-          "group": "navigation@2"
-        },
-        {
-          "command": "pr.refreshChanges",
-          "when": "view == prStatus:github",
-          "group": "navigation@2"
-        },
-        {
-          "command": "pr.setFileListLayoutAsTree",
-          "when": "view == prStatus:github && fileListLayout:flat",
-          "group": "navigation"
-        },
-        {
-          "command": "pr.setFileListLayoutAsFlat",
-          "when": "view == prStatus:github && !fileListLayout:flat",
-          "group": "navigation"
-        },
-        {
-          "command": "issue.refresh",
-          "when": "view == issues:github",
-          "group": "navigation@2"
-        },
-        {
-          "command": "issue.createIssue",
-          "when": "view == issues:github && github:hasGitHubRemotes",
-          "group": "navigation@1"
-        },
-        {
-          "command": "pr.refreshActivePullRequest",
-          "when": "view == github:activePullRequest && github:hasGitHubRemotes",
-          "group": "navigation@1"
-        },
-        {
-          "command": "pr.openDescription",
-          "when": "view == github:activePullRequest && github:hasGitHubRemotes",
-          "group": "navigation@2"
-        },
-        {
-          "command": "pr.openPullRequestOnGitHub",
-          "when": "view == github:activePullRequest && github:hasGitHubRemotes",
-          "group": "navigation@3"
-        }
-      ],
-      "view/item/context": [
-        {
-          "command": "pr.pick",
-          "when": "view == pr:github && viewItem =~ /pullrequest(:local)?:nonactive|description/",
-          "group": "pullrequest@1"
-        },
-        {
-          "command": "pr.pick",
-          "when": "view == pr:github && viewItem =~ /description/",
-          "group": "inline"
-        },
-        {
-          "command": "pr.exit",
-          "when": "view == pr:github && viewItem =~ /pullrequest(:local)?:active|description/",
-          "group": "pullrequest@1"
-        },
-        {
-          "command": "pr.refreshPullRequest",
-          "when": "view == pr:github && viewItem =~ /pullrequest|description/",
-          "group": "pullrequest@2"
-        },
-        {
-          "command": "pr.openPullRequestOnGitHub",
-          "when": "view == pr:github && viewItem =~ /pullrequest|description/",
-          "group": "pullrequest@3"
-        },
-        {
-          "command": "pr.deleteLocalBranch",
-          "when": "view == pr:github && viewItem =~ /pullrequest:local:nonactive/",
-          "group": "pullrequest@4"
-        },
-        {
-          "command": "pr.openFileOnGitHub",
-          "when": "view =~ /(pr|prStatus):github/ && viewItem =~ /filechange/"
-        },
-        {
-          "command": "pr.copyCommitHash",
-          "when": "view == prStatus:github && viewItem =~ /commit/"
-        },
-        {
-          "command": "pr.openDescriptionToTheSide",
-          "group": "inline",
-          "when": "view =~ /(pr|prStatus):github/ && viewItem =~ /description/"
-        },
-        {
-          "command": "review.openFile",
-          "group": "inline",
-          "when": "config.git.openDiffOnClick && view == prStatus:github && viewItem =~ /filechange(?!:DELETE)/"
-        },
-        {
-          "command": "pr.openDiffView",
-          "group": "inline",
-          "when": "!config.git.openDiffOnClick && view == prStatus:github && viewItem =~ /filechange(?!:DELETE)/"
-        },
-        {
-          "command": "pr.openOriginalFile",
-          "when": "view =~ /(pr|prStatus):github/ && viewItem =~ /filechange:MODIFY/"
-        },
-        {
-          "command": "pr.openModifiedFile",
-          "when": "view =~ /(pr|prStatus):github/ && viewItem =~ /filechange:MODIFY/"
-        },
-        {
-          "command": "issue.openIssue",
-          "when": "view == issues:github && viewItem =~ /^(link)?(current|continue)?issue/",
-          "group": "inline@2"
-        },
-        {
-          "command": "issue.openIssue",
-          "when": "view == issues:github && viewItem =~ /^(link)?(current|continue)?issue/",
-          "group": "issues_0@1"
-        },
-        {
-          "command": "issue.goToLinkedCode",
-          "when": "view == issues:github && viewItem =~ /^link(current|continue)?issue/",
-          "group": "issues_0@0"
-        },
-        {
-          "command": "issue.startWorking",
-          "when": "view == issues:github && viewItem =~ /^(link)?issue/ && config.githubIssues.useBranchForIssues != on",
-          "group": "inline@1"
-        },
-        {
-          "command": "issue.startWorkingBranchDescriptiveTitle",
-          "when": "view == issues:github && viewItem =~ /^(link)?issue/ && config.githubIssues.useBranchForIssues == on",
-          "group": "inline@1"
-        },
-        {
-          "command": "issue.startWorking",
-          "when": "view == issues:github && viewItem =~ /^(link)?continueissue/ && config.githubIssues.useBranchForIssues != on",
-          "group": "inline@1"
-        },
-        {
-          "command": "issue.startWorkingBranchDescriptiveTitle",
-          "when": "view == issues:github && viewItem =~ /^(link)?continueissue/ && config.githubIssues.useBranchForIssues == on",
-          "group": "inline@1"
-        },
-        {
-          "command": "issue.startWorking",
-          "alt": "issue.startWorkingBranchPrompt",
-          "when": "view == issues:github && viewItem =~ /^(link)?issue/",
-          "group": "issues_0@2"
-        },
-        {
-          "command": "issue.continueWorking",
-          "when": "view == issues:github && viewItem =~ /^(link)?continueissue/",
-          "group": "issues_0@2"
-        },
-        {
-          "command": "pr.create",
-          "when": "view == issues:github && viewItem =~ /^(link)?currentissue/",
-          "group": "issues_0@2"
-        },
-        {
-          "command": "issue.stopWorking",
-          "when": "view == issues:github && viewItem =~ /^(link)?currentissue/",
-          "group": "issues_0@3"
-        },
-        {
-          "command": "issue.stopWorking",
-          "when": "view == issues:github && viewItem =~ /^(link)?currentissue/ && config.githubIssues.useBranchForIssues != on",
-          "group": "inline@1"
-        },
-        {
-          "command": "issue.stopWorkingBranchDescriptiveTitle",
-          "when": "view == issues:github && viewItem =~ /^(link)?currentissue/ && config.githubIssues.useBranchForIssues == on",
-          "group": "inline@1"
-        },
-        {
-          "command": "issue.copyIssueNumber",
-          "when": "view == issues:github && viewItem =~ /^(link)?(current|continue)?issue/",
-          "group": "issues_1@1"
-        },
-        {
-          "command": "issue.copyIssueUrl",
-          "when": "view == issues:github && viewItem =~ /^(link)?(current|continue)?issue/",
-          "group": "issues_1@2"
-        },
-        {
-          "command": "issue.editQuery",
-          "when": "view == issues:github && viewItem == query",
-          "group": "inline"
-        },
-        {
-          "command": "issue.editQuery",
-          "when": "view == issues:github && viewItem == query"
-        }
-      ],
-      "editor/title": [
-        {
-          "command": "review.openFile",
-          "group": "navigation",
-          "when": "resourceScheme =~ /^review$/"
-        },
-        {
-          "command": "issue.createIssueFromFile",
-          "group": "navigation",
-          "when": "resourceFilename == NewIssue.md"
-        }
-      ],
-      "scm/title": [
-        {
-          "command": "review.suggestDiff",
-          "when": "scmProvider == git && github:inReviewMode",
-          "group": "inline"
-        },
-        {
-          "command": "pr.create",
-          "when": "scmProvider == git",
-          "group": "navigation"
-        }
-      ],
-      "comments/commentThread/context": [
-        {
-          "command": "pr.createComment",
-          "group": "inline",
-          "when": "commentController =~ /^(browse|review)/"
-        },
-        {
-          "command": "pr.startReview",
-          "group": "inline",
-          "when": "commentController =~ /browse/ && !prInDraft"
-        },
-        {
-          "command": "pr.startReview",
-          "group": "inline",
-          "when": "commentController =~ /review/ && !reviewInDraftMode"
-        },
-        {
-          "command": "pr.deleteReview",
-          "group": "inline",
-          "when": "commentController =~ /browse/ && prInDraft"
-        },
-        {
-          "command": "pr.deleteReview",
-          "group": "inline",
-          "when": "commentController =~ /review/ && reviewInDraftMode"
-        },
-        {
-          "command": "pr.finishReview",
-          "group": "inline",
-          "when": "commentController =~ /browse/ && prInDraft"
-        },
-        {
-          "command": "pr.finishReview",
-          "group": "inline",
-          "when": "commentController =~ /review/ && reviewInDraftMode"
-        }
-      ],
-      "comments/comment/title": [
-        {
-          "command": "pr.editComment",
-          "group": "inline@1",
-          "when": "commentController =~ /^(browse|review)/ && comment =~ /canEdit/"
-        },
-        {
-          "command": "pr.deleteComment",
-          "group": "inline@2",
-          "when": "commentController =~ /^(browse|review)/ && comment =~ /canDelete/"
-        }
-      ],
-      "comments/comment/context": [
-        {
-          "command": "pr.cancelEditComment",
-          "group": "inline@1",
-          "when": "commentController =~ /^(browse|review)/"
-        },
-        {
-          "command": "pr.saveComment",
-          "group": "inline@2",
-          "when": "commentController =~ /^(browse|review)/"
-        }
-      ]
-    },
-    "colors": [
-      {
-        "id": "issues.newIssueDecoration",
-        "defaults": {
-          "dark": "#ffffff48",
-          "light": "#00000048",
-          "highContrast": "editor.foreground"
-        },
-        "description": "The color used for the assignees and labels fields in a new issue editor."
-      },
-      {
-        "id": "issues.open",
-        "defaults": {
-          "dark": "#22863a",
-          "light": "#22863a",
-          "highContrast": "editor.foreground"
-        },
-        "description": "The color used for indicating that an issue is open."
-      },
-      {
-        "id": "issues.closed",
-        "defaults": {
-          "dark": "#cb2431",
-          "light": "#cb2431",
-          "highContrast": "editor.foreground"
-        },
-        "description": "The color used for indicating that an issue is closed."
-      }
-    ]
-  },
-  "scripts": {
-    "postinstall": "yarn update-dts",
-    "vscode:prepublish": "yarn run bundle",
-    "bundle": "webpack --mode production --env esbuild",
-    "bundle:node": "webpack --mode production --config-name extension:node --config-name webviews",
-    "bundle:web": "webpack --mode production --config-name extension:webworker --config-name webviews",
-    "clean": "rm -r dist/",
-    "compile": "webpack --mode development --env esbuild",
-    "compile:test": "tsc -p tsconfig.test.json",
-    "compile:node": "webpack --mode development --config-name extension:node --config-name webviews",
-    "compile:web": "webpack --mode development --config-name extension:webworker --config-name webviews",
-    "lint": "eslint --fix --cache --config .eslintrc.json --ignore-pattern src/env/browser/**/* \"{src,webviews}/**/*.ts?\"",
-    "lint:browser": "eslint --fix --cache --cache-location .eslintcache.browser --config .eslintrc.browser.json --ignore-pattern src/env/node/**/* \"{src,webviews}/**/*.ts?\"",
-    "package": "vsce package --yarn",
-    "test": "yarn run test:preprocess && node ./out/src/test/runTests.js",
-    "test:preprocess": "yarn run compile:test && yarn run test:preprocess-gql && yarn run test:preprocess-svg",
-    "test:preprocess-gql": "node scripts/preprocess-gql --in src/github/queries.gql --out out/src/github/queries.gql",
-    "test:preprocess-svg": "node scripts/preprocess-svg --in ../resources/ --out out/resources",
-    "update-dts": "pushd \"src/@types\" && npx vscode-dts main && npx vscode-dts dev && popd",
-    "watch": "webpack --watch --mode development --env esbuild",
-    "watch:web": "webpack --watch --mode development --config-name extension:webworker --config-name webviews"
-  },
-  "devDependencies": {
-    "@types/chai": "^4.1.4",
-    "@types/glob": "7.1.3",
-    "@types/lru-cache": "^5.1.0",
-    "@types/marked": "^0.7.2",
-    "@types/mocha": "^5.2.2",
-    "@types/node": "12.12.70",
-    "@types/react": "^16.8.4",
-    "@types/react-dom": "^16.8.2",
-    "@types/sinon": "7.0.11",
-    "@types/temp": "0.8.34",
-    "@typescript-eslint/eslint-plugin": "4.15.1",
-    "@typescript-eslint/parser": "4.15.1",
-    "css-loader": "5.0.2",
-    "esbuild-loader": "2.9.2",
-    "eslint": "7.20.0",
-    "eslint-cli": "1.1.1",
-    "eslint-config-prettier": "7.2.0",
-    "eslint-plugin-import": "2.22.1",
-    "fork-ts-checker-webpack-plugin": "6.1.0",
-    "glob": "7.1.6",
-    "graphql": "15.5.0",
-    "graphql-tag": "2.11.0",
-    "jsdom": "16.4.0",
-    "jsdom-global": "3.0.2",
-    "json5": "2.2.0",
-    "merge-options": "3.0.4",
-    "minimist": "^1.2.5",
-    "mkdirp": "1.0.4",
-    "mocha": "^7.0.1",
-    "mocha-junit-reporter": "1.23.0",
-    "mocha-multi-reporters": "1.1.7",
-    "path-browserify": "1.0.1",
-    "raw-loader": "4.0.2",
-    "react": "^16.12.0",
-    "react-dom": "^16.12.0",
-    "react-testing-library": "7.0.1",
-    "sinon": "9.0.0",
-    "source-map-support": "0.5.16",
-    "style-loader": "2.0.0",
-    "svg-inline-loader": "^0.8.2",
-    "temp": "0.9.4",
-    "terser-webpack-plugin": "5.1.1",
-    "ts-loader": "8.0.17",
-    "tty": "1.0.1",
-    "typescript": "4.2.1-rc",
-    "vsce": "1.85.0",
-    "vscode-test": "^1.5.1",
-    "webpack": "5.23.0",
-    "webpack-cli": "4.2.0"
-  },
-  "dependencies": {
-    "@octokit/rest": "18.2.0",
-    "@octokit/types": "6.10.0",
-    "apollo-boost": "^0.4.9",
-    "apollo-link-context": "1.0.20",
-    "cross-fetch": "3.0.6",
-    "dayjs": "1.10.4",
-    "events": "3.2.0",
-    "git-credential-node": "^1.1.0",
-    "js-base64": "^2.5.2",
-    "lru-cache": "6.0.0",
-    "marked": "^0.8.0",
-    "node-fetch": "3.0.0-beta.9",
-    "ssh-config": "^2.0.0-alpha.3",
-    "tunnel": "0.0.6",
-    "uuid": "8.3.2",
-    "vscode-extension-telemetry": "0.1.6",
-    "vscode-tas-client": "^0.1.17",
-    "vsls": "^0.3.967"
-  },
-  "license": "MIT"
->>>>>>> 30884b3d
 }