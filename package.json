{
  "name": "vscode-pull-request-github",
  "displayName": "GitHub Pull Requests and Issues",
  "description": "Pull Request and Issue Provider for GitHub",
  "icon": "resources/icons/github_logo.png",
  "repository": {
    "type": "git",
    "url": "https://github.com/Microsoft/vscode-pull-request-github"
  },
  "bugs": {
    "url": "https://github.com/Microsoft/vscode-pull-request-github/issues"
  },
  "enableProposedApi": true,
  "preview": true,
  "version": "0.23.1",
  "publisher": "GitHub",
  "engines": {
    "vscode": "^1.53.2"
  },
  "categories": [
    "Other"
  ],
  "activationEvents": [
    "onStartupFinished",
    "onFileSystem:newIssue"
  ],
  "browser": "./dist/browser/extension",
  "main": "./media/extension",
  "contributes": {
    "configuration": {
      "type": "object",
      "title": "GitHub Pull Requests",
      "properties": {
        "githubPullRequests.telemetry.enabled": {
          "type": "boolean",
          "default": true,
          "description": "Enable usage data and errors to be sent to a GitHub online service"
        },
        "githubPullRequests.hosts": {
          "type": "array",
          "default": [],
          "markdownDescription": "List of host credentials. For example, \"githubPullRequests.hosts\": [ { \"host\": \"https://github.com\", \"token\": \"GITHUB TOKEN\" } ]",
          "items": {
            "type": "object",
            "properties": {
              "host": {
                "type": "string",
                "description": "The host name of the GitHub server (for eg., 'https://github.com')"
              },
              "username": {
                "type": "string",
                "description": "The username to access GitHub (optional)"
              },
              "token": {
                "type": "string",
                "description": "GitHub access token with the following scopes: read:user, user:email, repo, write:discussion"
              }
            }
          }
        },
        "githubPullRequests.pullRequestTitle": {
          "deprecationMessage": "The pull request title now uses the same defaults as GitHub, and can be edited before create.",
          "type": "string",
          "enum": [
            "commit",
            "branch",
            "custom",
            "ask"
          ],
          "enumDescriptions": [
            "Use the latest commit message",
            "Use the branch name",
            "Specify a custom title",
            "Ask which of the above methods to use"
          ],
          "default": "ask",
          "description": "The title used when creating pull requests."
        },
        "githubPullRequests.pullRequestDescription": {
          "deprecationMessage": "The pull request description now uses the same defaults as GitHub, and can be edited before create.",
          "type": "string",
          "enum": [
            "template",
            "commit",
            "custom",
            "ask"
          ],
          "enumDescriptions": [
            "Use a pull request template, or use the commit description if no templates were found",
            "Use the latest commit message",
            "Specify a custom description",
            "Ask which of the above methods to use"
          ],
          "default": "template",
          "description": "The description used when creating pull requests."
        },
        "githubPullRequests.logLevel": {
          "type": "string",
          "enum": [
            "info",
            "debug",
            "off"
          ],
          "default": "info",
          "description": "Logging for GitHub Pull Request extension. The log is emitted to the output channel named as GitHub Pull Request."
        },
        "githubPullRequests.remotes": {
          "type": "array",
          "default": [
            "origin",
            "upstream"
          ],
          "items": {
            "type": "string"
          },
          "markdownDescription": "List of remotes, by name, to fetch pull requests from."
        },
        "githubPullRequests.includeRemotes": {
          "type": "string",
          "enum": [
            "default",
            "all"
          ],
          "default": "default",
          "deprecationMessage": "The setting `githubPullRequests.includeRemotes` has been deprecated. Use `githubPullRequests.remotes` to configure what remotes are shown.",
          "description": "By default we only support remotes created by users. If you want to see pull requests from remotes this extension created for pull requests, change this setting to 'all'."
        },
        "githubPullRequests.queries": {
          "type": "array",
          "items": {
            "type": "object",
            "properties": {
              "label": {
                "type": "string",
                "description": "The label to display for the query in the Pull Requests tree"
              },
              "query": {
                "type": "string",
                "description": "The query used for searching pull requests."
              }
            }
          },
          "scope": "resource",
          "markdownDescription": "Specifies what queries should be used in the GitHub Pull Requests tree. Each query object has a `label` that will be shown in the tree and a search `query` using [GitHub search syntax](https://help.github.com/en/articles/understanding-the-search-syntax). The variable `${user}` can be used to specify the logged in user within a search. By default these queries define the categories \"Waiting For My Review\", \"Assigned To Me\" and \"Created By Me\". If you want to preserve these, make sure they are still in the array when you modify the setting.",
          "default": [
            {
              "label": "Waiting For My Review",
              "query": "is:open review-requested:${user}"
            },
            {
              "label": "Assigned To Me",
              "query": "is:open assignee:${user}"
            },
            {
              "label": "Created By Me",
              "query": "is:open author:${user}"
            }
          ]
        },
        "githubPullRequests.defaultMergeMethod": {
          "type": "string",
          "enum": [
            "merge",
            "squash",
            "rebase"
          ],
          "default": "merge",
          "description": "The method to use when merging pull requests."
        },
        "githubPullRequests.showInSCM": {
          "type": "boolean",
          "default": false,
          "deprecationMessage": "This setting is deprecated. Views can now be dragged to any location.",
          "description": "When true, show GitHub Pull Requests within the SCM viewlet. Otherwise show a separate view container for them."
        },
        "githubPullRequests.fileListLayout": {
          "type": "string",
          "enum": [
            "flat",
            "tree"
          ],
          "default": "tree",
          "description": "The layout to use when displaying changed files list."
        },
        "githubPullRequests.defaultDeletionMethod.selectLocalBranch": {
          "type": "boolean",
          "default": true,
          "description": "When true, the option to delete the local branch will be selected by default when deleting a branch from a pull request."
        },
        "githubPullRequests.defaultDeletionMethod.selectRemote": {
          "type": "boolean",
          "default": true,
          "description": "When true, the option to delete the remote will be selected by default when deleting a branch from a pull request."
        },
        "telemetry.optout": {
          "type": "boolean",
          "default": false,
          "deprecationMessage": "The setting `telemetry.optout` has been deprecated in favor of `githubPullRequests.telemetry.enabled`.",
          "description": "Disable usage data and errors to be sent to a GitHub online service"
        },
        "github.hosts": {
          "type": "array",
          "default": [],
          "deprecationMessage": "The setting `github.hosts` has been deprecated in favor of `githubPullRequests.hosts`.",
          "description": "List of host credentials. For example, \"github.hosts\": [ { \"host\": \"https://github.com\", \"token\": \"GITHUB TOKEN\" } ]",
          "items": {
            "type": "object",
            "properties": {
              "host": {
                "type": "string",
                "description": "The host name of the GitHub server (for eg., 'https://github.com')"
              },
              "username": {
                "type": "string",
                "description": "The username to access GitHub (optional)"
              },
              "token": {
                "type": "string",
                "description": "GitHub access token with the following scopes: read:user, user:email, repo, write:discussion"
              }
            }
          }
        },
        "githubIssues.ignoreMilestones": {
          "type": "array",
          "default": [],
          "description": "An array of milestones titles to never show issues from."
        },
        "githubIssues.createIssueTriggers": {
          "type": "array",
          "items": {
            "type": "string",
            "description": "String that enables the 'Create issue from comment' code action. Should not contain whitespace."
          },
          "default": [
            "TODO",
            "todo",
            "BUG",
            "FIXME",
            "ISSUE",
            "HACK"
          ],
          "description": "Strings that will cause the 'Create issue from comment' code action to show."
        },
        "githubIssues.createInsertFormat": {
          "type": "string",
          "enum": [
            "number",
            "url"
          ],
          "default": "number",
          "description": "Controls whether an issue number (ex. #1234) or a full url (ex. https://github.com/owner/name/issues/1234) is inserted when the Create Issue code action is run."
        },
        "githubIssues.issueCompletions.enabled": {
          "type": "boolean",
          "default": true,
          "description": "Controls whether completion suggestions are shown for issues."
        },
        "githubIssues.userCompletions.enabled": {
          "type": "boolean",
          "default": true,
          "description": "Controls whether completion suggestions are shown for users."
        },
        "githubIssues.ignoreCompletionTrigger": {
          "type": "array",
          "items": {
            "type": "string",
            "description": "Language that issue completions should not trigger on '#'."
          },
          "default": [
            "python",
            "makefile"
          ],
          "description": "Languages that the '#' character should not be used to trigger issue completion suggestions."
        },
        "githubIssues.ignoreUserCompletionTrigger": {
          "type": "array",
          "items": {
            "type": "string",
            "description": "Language that user completions should not trigger on '@'."
          },
          "default": [
            "python"
          ],
          "description": "Languages that the '@' character should not be used to trigger user completion suggestions."
        },
        "githubIssues.workingIssueBranch": {
          "type": "string",
          "deprecationMessage": "This setting is replaced by the better named setting githubIssues.issueBranchTitle and may be removed in the future.",
          "description": "Advanced settings for the name of the branch that is created when you start working on an issue. ${user} will be replace with the currently logged in username and ${issueNumber} will be replaced with the current issue number. You can also use ${sanitizedIssueTitle}."
        },
        "githubIssues.issueBranchTitle": {
          "type": "string",
          "default": "${user}/issue${issueNumber}",
          "markdownDescription": "Advanced settings for the name of the branch that is created when you start working on an issue. \n- `${user}` will be replace with the currently logged in username \n- `${issueNumber}` will be replaced with the current issue number \n- `${sanitizedIssueTitle}` will be replaced with the issue title, with all spaces and unsupported characters removed"
        },
        "githubIssues.useBranchForIssues": {
          "type": "string",
          "enum": [
            "on",
            "off",
            "prompt"
          ],
          "enumDescriptions": [
            "A branch will always be checked out when you start working on an issue. If the branch doesn't exist, it will be created.",
            "A branch will not be created when you start working on an issue. If you have worked on an issue before and a branch was created for it, that same branch will be checked out.",
            "A prompt will show for setting the name of the branch that will be created and checked out."
          ],
          "default": "on",
          "description": "Determines whether a branch should be checked out when working on an issue. To configure the name of the branch, set `githubIssues.issueBranchTitle`."
        },
        "githubIssues.issueCompletionFormatScm": {
          "type": "string",
          "default": "${issueTitle} ${issueNumberLabel}",
          "markdownDescription": "Sets the format of issue completions in the SCM inputbox. \n- `${user}` will be replace with the currently logged in username \n- `${issueNumber}` will be replaced with the current issue number \n- `${issueNumberLabel}` will be replaced with a label formatted as #number or owner/repository#number, depending on whether the issue is in the current repository"
        },
        "githubIssues.workingIssueFormatScm": {
          "type": "string",
          "default": "${issueTitle} \nFixes ${issueNumberLabel}",
          "markdownDescription": "Sets the format of the commit message that is set in the SCM inputbox when you **Start Working on an Issue**. Defaults to `${issueTitle} \nFixes #${issueNumber}`"
        },
        "githubIssues.queries": {
          "type": "array",
          "items": {
            "type": "object",
            "properties": {
              "label": {
                "type": "string",
                "description": "The label to display for the query in the Issues tree."
              },
              "query": {
                "type": "string",
                "markdownDescription": "The search query using [GitHub search syntax](https://help.github.com/en/articles/understanding-the-search-syntax) with variables. The variable `${user}` can be used to specify the logged in user within a search. `${owner}` and `${repository}` can be used to specify the repository by using `repo:${owner}/${repository}`."
              }
            }
          },
          "scope": "resource",
          "markdownDescription": "Specifies what queries should be used in the GitHub issues tree using [GitHub search syntax](https://help.github.com/en/articles/understanding-the-search-syntax) with variables. The first query listed will be expanded in the Issues view. The \"default\" query includes issues assigned to you by Milestone. If you want to preserve these, make sure they are still in the array when you modify the setting.",
          "default": [
            {
              "label": "My Issues",
              "query": "default"
            },
            {
              "label": "Created Issues",
              "query": "author:${user} state:open repo:${owner}/${repository} sort:created-desc"
            }
          ]
        },
        "githubIssues.assignWhenWorking": {
          "type": "boolean",
          "default": true,
          "description": "Assigns the issue you're working on to you."
        },
        "githubPullRequests.focusedMode": {
          "type": "boolean",
          "description": "Whether to enter focused mode when a pull request is checked out. This hides the issues and pull requests tree views.",
          "default": false
        }
      }
    },
    "viewsContainers": {
      "activitybar": [
        {
          "id": "github-pull-requests",
          "title": "GitHub",
          "icon": "resources/icons/dark/github.svg"
<<<<<<< HEAD
        },
        {
          "id": "github-pull-request",
          "title": "GitHub Pull Request",
          "icon": "resources/icons/pull-request.png"
=======
>>>>>>> 497a6310
        }
      ]
    },
    "views": {
      "github-pull-requests": [
        {
          "id": "github:login",
          "name": "Login",
          "when": "ReposManagerStateContext == NeedsAuthentication",
          "icon": "resources/icons/pull-request.png"
        },
        {
          "id": "pr:github",
          "name": "Pull Requests",
          "when": "ReposManagerStateContext != NeedsAuthentication",
          "icon": "resources/icons/pull-request.png"
        },
        {
          "id": "issues:github",
          "name": "Issues",
          "when": "ReposManagerStateContext != NeedsAuthentication",
          "icon": "resources/icons/issues.png"
        }
      ],
      "github-pull-request": [
        {
          "id": "github:createPullRequest",
          "type": "webview",
          "name": "Create Pull Request",
          "when": "github:createPullRequest",
          "visibility": "visible"
        },
        {
          "id": "github:compareChanges",
          "name": "Compare Changes",
          "when": "github:createPullRequest",
          "visibility": "visible"
        },
        {
          "id": "prStatus:github",
          "name": "Changes In Pull Request",
          "when": "github:inReviewMode",
          "icon": "resources/icons/pull-request.png",
          "visibility": "visible"
        },
        {
          "id": "github:activePullRequest",
          "type": "webview",
          "name": "Active Pull Request",
          "when": "github:focusedReview"
        }
      ]
    },
    "commands": [
      {
        "command": "pr.create",
        "title": "Create Pull Request",
        "icon": "$(git-pull-request-create)",
        "category": "GitHub Pull Requests"
      },
      {
        "command": "auth.signout",
        "title": "Sign out of GitHub",
        "category": "GitHub Pull Requests"
      },
      {
        "command": "pr.pick",
        "title": "Checkout Pull Request",
        "category": "GitHub Pull Requests",
        "icon": "$(arrow-right)"
      },
      {
        "command": "pr.exit",
        "title": "Exit Review Mode",
        "category": "GitHub Pull Requests"
      },
      {
        "command": "pr.merge",
        "title": "Merge Pull Request",
        "category": "GitHub Pull Requests"
      },
      {
        "command": "pr.readyForReview",
        "title": "Mark Pull Request Ready For Review",
        "category": "GitHub Pull Requests"
      },
      {
        "command": "pr.close",
        "title": "Close Pull Request",
        "category": "GitHub Pull Requests"
      },
      {
        "command": "pr.openPullRequestOnGitHub",
        "title": "Open Pull Request on GitHub",
        "category": "GitHub Pull Requests",
        "icon": "$(globe)"
      },
      {
        "command": "pr.refreshPullRequest",
        "title": "Refresh Pull Request",
        "category": "GitHub Pull Requests"
      },
      {
        "command": "pr.openFileOnGitHub",
        "title": "Open File on GitHub",
        "category": "GitHub Pull Requests"
      },
      {
        "command": "pr.copyCommitHash",
        "title": "Copy Commit Hash",
        "category": "GitHub Pull Requests"
      },
      {
        "command": "pr.openOriginalFile",
        "title": "Open Original File",
        "category": "GitHub Pull Requests"
      },
      {
        "command": "pr.openModifiedFile",
        "title": "Open Modified File",
        "category": "GitHub Pull Requests"
      },
      {
        "command": "pr.openDiffView",
        "title": "Open Diff View",
        "category": "GitHub Pull Requests",
        "icon": "$(compare-changes)"
      },
      {
        "command": "pr.openDescription",
        "title": "View Pull Request Description",
        "category": "GitHub Pull Requests",
        "when": "github:inReviewMode",
        "icon": "$(note)"
      },
      {
        "command": "pr.openDescriptionToTheSide",
        "title": "Open Pull Request Description to the Side",
        "icon": "$(split-horizontal)"
      },
      {
        "command": "pr.refreshDescription",
        "title": "Refresh Pull Request Description",
        "category": "GitHub Pull Requests"
      },
      {
        "command": "review.openFile",
        "title": "Open File",
        "icon": "$(go-to-file)"
      },
      {
        "command": "review.suggestDiff",
        "title": "Suggest Edit"
      },
      {
        "command": "pr.refreshList",
        "title": "Refresh Pull Requests List",
        "icon": "$(refresh)",
        "category": "GitHub Pull Requests"
      },
      {
        "command": "pr.setFileListLayoutAsTree",
        "title": "Toggle View Mode",
        "icon": "$(list-tree)",
        "category": "GitHub Pull Requests"
      },
      {
        "command": "pr.setFileListLayoutAsFlat",
        "title": "Toggle View Mode",
        "icon": "$(list-flat)",
        "category": "GitHub Pull Requests"
      },
      {
        "command": "pr.refreshChanges",
        "title": "Refresh",
        "icon": "$(refresh)",
        "category": "GitHub Pull Requests"
      },
      {
        "command": "pr.configurePRViewlet",
        "title": "Configure...",
        "category": "GitHub Pull Requests",
        "icon": "$(gear)"
      },
      {
        "command": "pr.deleteLocalBranch",
        "title": "Delete Local Branch",
        "category": "GitHub Pull Requests"
      },
      {
        "command": "pr.signin",
        "title": "Sign in to GitHub",
        "category": "GitHub Pull Requests"
      },
      {
        "command": "pr.deleteLocalBranchesNRemotes",
        "title": "Delete local branches and remotes",
        "category": "GitHub Pull Requests"
      },
      {
        "command": "pr.createComment",
        "title": "Add Comment",
        "category": "GitHub Pull Requests",
        "enablement": "!commentIsEmpty"
      },
      {
        "command": "pr.startReview",
        "title": "Start Review",
        "category": "GitHub Pull Requests",
        "enablement": "!commentIsEmpty"
      },
      {
        "command": "pr.deleteReview",
        "title": "Delete Review",
        "category": "GitHub Pull Requests"
      },
      {
        "command": "pr.editComment",
        "title": "Edit Comment",
        "category": "GitHub Pull Requests",
        "icon": "$(edit)"
      },
      {
        "command": "pr.cancelEditComment",
        "title": "Cancel",
        "category": "GitHub Pull Requests"
      },
      {
        "command": "pr.saveComment",
        "title": "Save",
        "category": "GitHub Pull Requests",
        "enablement": "!commentIsEmpty"
      },
      {
        "command": "pr.deleteComment",
        "title": "Delete Comment",
        "category": "GitHub Pull Requests",
        "icon": "$(trash)"
      },
      {
        "command": "pr.finishReview",
        "title": "Finish Review",
        "category": "GitHub Pull Requests",
        "enablement": "!commentIsEmpty"
      },
      {
        "command": "pr.signinAndRefreshList",
        "title": "Sign in and Refresh",
        "category": "GitHub Pull Requests"
      },
      {
        "command": "pr.configureRemotes",
        "title": "Configure Remotes...",
        "category": "GitHub Pull Requests"
      },
      {
        "command": "pr.refreshActivePullRequest",
        "title": "Refresh",
        "category": "GitHub Pull Requests",
        "icon": "$(refresh)"
      },
      {
        "command": "issue.createIssueFromSelection",
        "title": "Create Issue From Selection",
        "category": "GitHub Issues"
      },
      {
        "command": "issue.createIssueFromClipboard",
        "title": "Create Issue From Clipboard",
        "category": "GitHub Issues"
      },
      {
        "command": "issue.copyGithubPermalink",
        "title": "Copy GitHub Permalink",
        "category": "GitHub Issues"
      },
      {
        "command": "issue.copyMarkdownGithubPermalink",
        "title": "Copy GitHub Permalink as Markdown",
        "category": "GitHub Issues"
      },
      {
        "command": "issue.openGithubPermalink",
        "title": "Open Permalink on GitHub",
        "category": "GitHub Issues"
      },
      {
        "command": "issue.openIssue",
        "title": "Open Issue",
        "category": "GitHub Issues",
        "icon": "$(globe)"
      },
      {
        "command": "issue.copyIssueNumber",
        "title": "Copy Number",
        "category": "GitHub Issues"
      },
      {
        "command": "issue.copyIssueUrl",
        "title": "Copy Url",
        "category": "GitHub Issues"
      },
      {
        "command": "issue.refresh",
        "title": "Refresh",
        "category": "GitHub Issues",
        "icon": "$(refresh)"
      },
      {
        "command": "issue.suggestRefresh",
        "title": "Refresh Suggestions",
        "category": "GitHub Issues"
      },
      {
        "command": "issue.startWorking",
        "title": "Start Working on Issue",
        "category": "GitHub Issues",
        "icon": "$(arrow-right)"
      },
      {
        "command": "issue.startWorkingBranchDescriptiveTitle",
        "title": "Start Working on Issue and Checkout Topic Branch",
        "category": "GitHub Issues",
        "icon": "$(arrow-right)"
      },
      {
        "command": "issue.continueWorking",
        "title": "Continue Working on Issue",
        "category": "GitHub Issues",
        "icon": "$(arrow-right)"
      },
      {
        "command": "issue.startWorkingBranchPrompt",
        "title": "Start Working and Set Branch...",
        "category": "GitHub Issues"
      },
      {
        "command": "issue.stopWorking",
        "title": "Stop Working on Issue",
        "category": "GitHub Issues",
        "icon": "$(primitive-square)"
      },
      {
        "command": "issue.stopWorkingBranchDescriptiveTitle",
        "title": "Stop Working on Issue and Leave Topic Branch",
        "category": "GitHub Issues",
        "icon": "$(primitive-square)"
      },
      {
        "command": "issue.statusBar",
        "title": "Current Issue Options",
        "category": "GitHub Issues"
      },
      {
        "command": "issue.getCurrent",
        "title": "Get current issue",
        "category": "GitHub Issues"
      },
      {
        "command": "issue.editQuery",
        "title": "Edit Query",
        "category": "GitHub Issues",
        "icon": "$(edit)"
      },
      {
        "command": "issue.createIssue",
        "title": "Create an Issue",
        "category": "GitHub Issues",
        "icon": "$(plus)"
      },
      {
        "command": "issue.createIssueFromFile",
        "title": "Create Issue",
        "icon": "$(check)"
      },
      {
        "command": "issue.issueCompletion",
        "title": "Issue Completion Chosen"
      },
      {
        "command": "issue.userCompletion",
        "title": "User Completion Chosen"
      },
      {
        "command": "issue.signinAndRefreshList",
        "title": "Sign in and Refresh",
        "category": "GitHub Issues"
      },
      {
        "command": "issue.goToLinkedCode",
        "title": "Go to Linked Code",
        "category": "GitHub Issues"
      }
    ],
    "viewsWelcome": [
      {
        "view": "github:login",
        "when": "ReposManagerStateContext == NeedsAuthentication",
        "contents": "You have not yet signed in with GitHub\n[Sign in](command:pr.signin)"
      },
      {
        "view": "github:compareChanges",
        "when": "github:noUpstream",
        "contents": "The comparing branch has no upstream remote\n[Publish branch](command:git.publish)"
      }
    ],
    "keybindings": [
      {
        "key": "ctrl+shift+space",
        "command": "issue.suggestRefresh",
        "when": "suggestWidgetVisible"
      },
      {
        "key": "ctrl+s",
        "command": "issue.createIssueFromFile",
        "when": "resourceScheme == newIssue && config.files.autoSave != off"
      }
    ],
    "menus": {
      "commandPalette": [
        {
          "command": "auth.signout",
          "when": "gitOpenRepositoryCount != 0 && github:authenticated"
        },
        {
          "command": "pr.configureRemotes",
          "when": "gitOpenRepositoryCount != 0"
        },
        {
          "command": "pr.configurePRViewlet",
          "when": "gitOpenRepositoryCount != 0"
        },
        {
          "command": "pr.pick",
          "when": "false"
        },
        {
          "command": "pr.exit",
          "when": "false"
        },
        {
          "command": "review.openFile",
          "when": "false"
        },
        {
          "command": "pr.close",
          "when": "gitOpenRepositoryCount != 0 && github:inReviewMode"
        },
        {
          "command": "pr.create",
          "when": "gitOpenRepositoryCount != 0 && github:authenticated"
        },
        {
          "command": "pr.merge",
          "when": "gitOpenRepositoryCount != 0 && github:inReviewMode"
        },
        {
          "command": "pr.readyForReview",
          "when": "gitOpenRepositoryCount != 0 && github:inReviewMode"
        },
        {
          "command": "pr.openPullRequestOnGitHub",
          "when": "gitOpenRepositoryCount != 0 && github:inReviewMode"
        },
        {
          "command": "pr.refreshDescription",
          "when": "gitOpenRepositoryCount != 0 && github:inReviewMode"
        },
        {
          "command": "pr.openFileOnGitHub",
          "when": "false"
        },
        {
          "command": "pr.openOriginalFile",
          "when": "false"
        },
        {
          "command": "pr.openModifiedFile",
          "when": "false"
        },
        {
          "command": "pr.refreshPullRequest",
          "when": "false"
        },
        {
          "command": "pr.deleteLocalBranch",
          "when": "false"
        },
        {
          "command": "pr.openDiffView",
          "when": "false"
        },
        {
          "command": "pr.openDescriptionToTheSide",
          "when": "false"
        },
        {
          "command": "pr.openDescription",
          "when": "gitOpenRepositoryCount != 0 && github:inReviewMode"
        },
        {
          "command": "pr.refreshList",
          "when": "gitOpenRepositoryCount != 0 && github:authenticated && github:hasGitHubRemotes"
        },
        {
          "command": "pr.setFileListLayoutAsTree",
          "when": "false"
        },
        {
          "command": "pr.setFileListLayoutAsFlat",
          "when": "false"
        },
        {
          "command": "pr.refreshChanges",
          "when": "false"
        },
        {
          "command": "pr.signin",
          "when": "gitOpenRepositoryCount != 0 && github:hasGitHubRemotes"
        },
        {
          "command": "pr.signinAndRefreshList",
          "when": "false"
        },
        {
          "command": "pr.copyCommitHash",
          "when": "false"
        },
        {
          "command": "pr.createComment",
          "when": "false"
        },
        {
          "command": "pr.startReview",
          "when": "false"
        },
        {
          "command": "pr.deleteReview",
          "when": "false"
        },
        {
          "command": "pr.editComment",
          "when": "false"
        },
        {
          "command": "pr.cancelEditComment",
          "when": "false"
        },
        {
          "command": "pr.saveComment",
          "when": "false"
        },
        {
          "command": "pr.deleteComment",
          "when": "false"
        },
        {
          "command": "pr.finishReview",
          "when": "false"
        },
        {
          "command": "issue.openIssue",
          "when": "false"
        },
        {
          "command": "issue.copyIssueNumber",
          "when": "false"
        },
        {
          "command": "issue.copyIssueUrl",
          "when": "false"
        },
        {
          "command": "issue.refresh",
          "when": "false"
        },
        {
          "command": "issue.suggestRefresh",
          "when": "false"
        },
        {
          "command": "issue.startWorking",
          "when": "false"
        },
        {
          "command": "issue.startWorkingBranchDescriptiveTitle",
          "when": "false"
        },
        {
          "command": "issue.continueWorking",
          "when": "false"
        },
        {
          "command": "issue.startWorkingBranchPrompt",
          "when": "false"
        },
        {
          "command": "issue.stopWorking",
          "when": "false"
        },
        {
          "command": "issue.stopWorkingBranchDescriptiveTitle",
          "when": "false"
        },
        {
          "command": "issue.statusBar",
          "when": "false"
        },
        {
          "command": "issue.getCurrent",
          "when": "false"
        },
        {
          "command": "issue.editQuery",
          "when": "false"
        },
        {
          "command": "issue.createIssue",
          "when": "github:hasGitHubRemotes && github:authenticated"
        },
        {
          "command": "issue.createIssueFromFile",
          "when": "false"
        },
        {
          "command": "issue.copyGithubPermalink",
          "when": "github:hasGitHubRemotes && github:authenticated"
        },
        {
          "command": "issue.openGithubPermalink",
          "when": "github:hasGitHubRemotes && github:authenticated"
        },
        {
          "command": "issue.issueCompletion",
          "when": "false"
        },
        {
          "command": "issue.userCompletion",
          "when": "false"
        },
        {
          "command": "issue.signinAndRefreshList",
          "when": "false"
        },
        {
          "command": "issue.goToLinkedCode",
          "when": "false"
        },
        {
          "command": "pr.refreshActivePullRequest",
          "when": "false"
        }
      ],
      "view/title": [
        {
          "command": "pr.create",
          "when": "gitOpenRepositoryCount != 0 && github:initialized && view == pr:github",
          "group": "navigation@1"
        },
        {
          "command": "pr.configurePRViewlet",
          "when": "gitOpenRepositoryCount != 0 && github:initialized && view =~ /(pr|issues):github/",
          "group": "navigation@3"
        },
        {
          "command": "pr.refreshList",
          "when": "gitOpenRepositoryCount != 0 && github:initialized && view == pr:github",
          "group": "navigation@2"
        },
        {
          "command": "pr.refreshChanges",
          "when": "view == prStatus:github",
          "group": "navigation@2"
        },
        {
          "command": "pr.setFileListLayoutAsTree",
          "when": "view == prStatus:github && fileListLayout:flat",
          "group": "navigation"
        },
        {
          "command": "pr.setFileListLayoutAsFlat",
          "when": "view == prStatus:github && !fileListLayout:flat",
          "group": "navigation"
        },
        {
          "command": "issue.refresh",
          "when": "view == issues:github",
          "group": "navigation@2"
        },
        {
          "command": "issue.createIssue",
          "when": "view == issues:github && github:hasGitHubRemotes",
          "group": "navigation@1"
        },
        {
          "command": "pr.refreshActivePullRequest",
          "when": "view == github:activePullRequest && github:hasGitHubRemotes",
          "group": "navigation@1"
        },
        {
          "command": "pr.openDescription",
          "when": "view == github:activePullRequest && github:hasGitHubRemotes",
          "group": "navigation@2"
        },
        {
          "command": "pr.openPullRequestOnGitHub",
          "when": "view == github:activePullRequest && github:hasGitHubRemotes",
          "group": "navigation@3"
        }
      ],
      "view/item/context": [
        {
          "command": "pr.pick",
          "when": "view == pr:github && viewItem =~ /pullrequest(:local)?:nonactive|description/",
          "group": "pullrequest@1"
        },
        {
          "command": "pr.pick",
          "when": "view == pr:github && viewItem =~ /description/",
          "group": "inline"
        },
        {
          "command": "pr.exit",
          "when": "view == pr:github && viewItem =~ /pullrequest(:local)?:active|description/",
          "group": "pullrequest@1"
        },
        {
          "command": "pr.refreshPullRequest",
          "when": "view == pr:github && viewItem =~ /pullrequest|description/",
          "group": "pullrequest@2"
        },
        {
          "command": "pr.openPullRequestOnGitHub",
          "when": "view == pr:github && viewItem =~ /pullrequest|description/",
          "group": "pullrequest@3"
        },
        {
          "command": "pr.deleteLocalBranch",
          "when": "view == pr:github && viewItem =~ /pullrequest:local:nonactive/",
          "group": "pullrequest@4"
        },
        {
          "command": "pr.openFileOnGitHub",
          "when": "view =~ /(pr|prStatus):github/ && viewItem =~ /filechange/"
        },
        {
          "command": "pr.copyCommitHash",
          "when": "view == prStatus:github && viewItem =~ /commit/"
        },
        {
          "command": "pr.openDescriptionToTheSide",
          "group": "inline",
          "when": "view =~ /(pr|prStatus):github/ && viewItem =~ /description/"
        },
        {
          "command": "review.openFile",
          "group": "inline",
          "when": "config.git.openDiffOnClick && view == prStatus:github && viewItem =~ /filechange(?!:DELETE)/"
        },
        {
          "command": "pr.openDiffView",
          "group": "inline",
          "when": "!config.git.openDiffOnClick && view == prStatus:github && viewItem =~ /filechange(?!:DELETE)/"
        },
        {
          "command": "pr.openOriginalFile",
          "when": "view =~ /(pr|prStatus):github/ && viewItem =~ /filechange:MODIFY/"
        },
        {
          "command": "pr.openModifiedFile",
          "when": "view =~ /(pr|prStatus):github/ && viewItem =~ /filechange:MODIFY/"
        },
        {
          "command": "issue.openIssue",
          "when": "view == issues:github && viewItem =~ /^(link)?(current|continue)?issue/",
          "group": "inline@2"
        },
        {
          "command": "issue.openIssue",
          "when": "view == issues:github && viewItem =~ /^(link)?(current|continue)?issue/",
          "group": "issues_0@1"
        },
        {
          "command": "issue.goToLinkedCode",
          "when": "view == issues:github && viewItem =~ /^link(current|continue)?issue/",
          "group": "issues_0@0"
        },
        {
          "command": "issue.startWorking",
          "when": "view == issues:github && viewItem =~ /^(link)?issue/ && config.githubIssues.useBranchForIssues != on",
          "group": "inline@1"
        },
        {
          "command": "issue.startWorkingBranchDescriptiveTitle",
          "when": "view == issues:github && viewItem =~ /^(link)?issue/ && config.githubIssues.useBranchForIssues == on",
          "group": "inline@1"
        },
        {
          "command": "issue.startWorking",
          "when": "view == issues:github && viewItem =~ /^(link)?continueissue/ && config.githubIssues.useBranchForIssues != on",
          "group": "inline@1"
        },
        {
          "command": "issue.startWorkingBranchDescriptiveTitle",
          "when": "view == issues:github && viewItem =~ /^(link)?continueissue/ && config.githubIssues.useBranchForIssues == on",
          "group": "inline@1"
        },
        {
          "command": "issue.startWorking",
          "alt": "issue.startWorkingBranchPrompt",
          "when": "view == issues:github && viewItem =~ /^(link)?issue/",
          "group": "issues_0@2"
        },
        {
          "command": "issue.continueWorking",
          "when": "view == issues:github && viewItem =~ /^(link)?continueissue/",
          "group": "issues_0@2"
        },
        {
          "command": "pr.create",
          "when": "view == issues:github && viewItem =~ /^(link)?currentissue/",
          "group": "issues_0@2"
        },
        {
          "command": "issue.stopWorking",
          "when": "view == issues:github && viewItem =~ /^(link)?currentissue/",
          "group": "issues_0@3"
        },
        {
          "command": "issue.stopWorking",
          "when": "view == issues:github && viewItem =~ /^(link)?currentissue/ && config.githubIssues.useBranchForIssues != on",
          "group": "inline@1"
        },
        {
          "command": "issue.stopWorkingBranchDescriptiveTitle",
          "when": "view == issues:github && viewItem =~ /^(link)?currentissue/ && config.githubIssues.useBranchForIssues == on",
          "group": "inline@1"
        },
        {
          "command": "issue.copyIssueNumber",
          "when": "view == issues:github && viewItem =~ /^(link)?(current|continue)?issue/",
          "group": "issues_1@1"
        },
        {
          "command": "issue.copyIssueUrl",
          "when": "view == issues:github && viewItem =~ /^(link)?(current|continue)?issue/",
          "group": "issues_1@2"
        },
        {
          "command": "issue.editQuery",
          "when": "view == issues:github && viewItem == query",
          "group": "inline"
        },
        {
          "command": "issue.editQuery",
          "when": "view == issues:github && viewItem == query"
        }
      ],
      "editor/title": [
        {
          "command": "review.openFile",
          "group": "navigation",
          "when": "resourceScheme =~ /^review$/"
        },
        {
          "command": "issue.createIssueFromFile",
          "group": "navigation",
          "when": "resourceFilename == NewIssue.md"
        }
      ],
      "scm/title": [
        {
          "command": "review.suggestDiff",
          "when": "scmProvider == git && github:inReviewMode",
          "group": "inline"
        },
        {
          "command": "pr.create",
          "when": "scmProvider == git",
          "group": "navigation"
        }
      ],
      "comments/commentThread/context": [
        {
          "command": "pr.createComment",
          "group": "inline",
          "when": "commentController =~ /^(browse|review)/"
        },
        {
          "command": "pr.startReview",
          "group": "inline",
          "when": "commentController =~ /browse/ && !prInDraft"
        },
        {
          "command": "pr.startReview",
          "group": "inline",
          "when": "commentController =~ /review/ && !reviewInDraftMode"
        },
        {
          "command": "pr.deleteReview",
          "group": "inline",
          "when": "commentController =~ /browse/ && prInDraft"
        },
        {
          "command": "pr.deleteReview",
          "group": "inline",
          "when": "commentController =~ /review/ && reviewInDraftMode"
        },
        {
          "command": "pr.finishReview",
          "group": "inline",
          "when": "commentController =~ /browse/ && prInDraft"
        },
        {
          "command": "pr.finishReview",
          "group": "inline",
          "when": "commentController =~ /review/ && reviewInDraftMode"
        }
      ],
      "comments/comment/title": [
        {
          "command": "pr.editComment",
          "group": "inline@1",
          "when": "commentController =~ /^(browse|review)/ && comment =~ /canEdit/"
        },
        {
          "command": "pr.deleteComment",
          "group": "inline@2",
          "when": "commentController =~ /^(browse|review)/ && comment =~ /canDelete/"
        }
      ],
      "comments/comment/context": [
        {
          "command": "pr.cancelEditComment",
          "group": "inline@1",
          "when": "commentController =~ /^(browse|review)/"
        },
        {
          "command": "pr.saveComment",
          "group": "inline@2",
          "when": "commentController =~ /^(browse|review)/"
        }
      ]
    },
    "colors": [
      {
        "id": "issues.newIssueDecoration",
        "defaults": {
          "dark": "#ffffff48",
          "light": "#00000048",
          "highContrast": "editor.foreground"
        },
        "description": "The color used for the assignees and labels fields in a new issue editor."
      },
      {
        "id": "issues.open",
        "defaults": {
          "dark": "#22863a",
          "light": "#22863a",
          "highContrast": "editor.foreground"
        },
        "description": "The color used for indicating that an issue is open."
      },
      {
        "id": "issues.closed",
        "defaults": {
          "dark": "#cb2431",
          "light": "#cb2431",
          "highContrast": "editor.foreground"
        },
        "description": "The color used for indicating that an issue is closed."
      }
    ]
  },
  "scripts": {
    "webpack-description": "webpack --config-name webviewIndex.js",
    "webpack-active-pr": "webpack --config-name activityBar-webviewIndex.js",
    "webpack-create": "webpack --config-name createPR-webviewIndex.js",

    "webpack:dev": "yarn run webpack-description --env.development && yarn run webpack-active-pr --env.development && yarn run webpack-create --env.development",
    "webpack:prod": "yarn run webpack-description --env.production && yarn run webpack-active-pr --env.production && yarn run webpack-create --env.production",

    "vscode:prepublish": "yarn run webpack:prod && webpack --env.production --config-name extension && npx webpack-cli --config browser.webpack.config --env.production --config-name extension --mode none",
    "postinstall": "cd src/typings && npx vscode-dts master && npx vscode-dts dev master",
    "compile": "tsc -p ./",
    "clean": "rm -r out/ media/",
    "webpack": "yarn run webpack:dev && webpack --env.development --config-name extension",
    "watch": "webpack --watch --env.development --info-verbosity verbose",
    "test": "yarn run preprocess && node ./out/test/runTests.js",
    "preprocess": "yarn run compile && yarn run preprocess-gql && yarn run preprocess-svg",
    "preprocess-gql": "node scripts/preprocess-gql --in src/github/queries.gql --out out/github/queries.gql",
    "preprocess-svg": "node scripts/preprocess-svg --in resources/ --out preview-src/dist/resources",

    "compile-web-description": "npx webpack-cli --config browser.webpack.config  --config-name webviewIndex.js --mode none",
    "compile-web-active-pr": "npx webpack-cli --config browser.webpack.config --config-name activityBar-webviewIndex.js --mode none",
    "compile-web-create": "npx webpack-cli --config browser.webpack.config  --config-name createPR-webviewIndex.js --mode none",

    "compile-web": "yarn run compile-web-description && yarn run compile-web-active-pr && yarn run compile-web-create && npx webpack-cli --config browser.webpack.config --config-name extension --mode none",
    "watch-web": "npx webpack-cli --config browser.webpack.config --mode none --watch --info-verbosity verbose"
  },
  "devDependencies": {
    "@types/chai": "^4.1.4",
    "@types/debounce": "^3.0.0",
    "@types/glob": "7.1.1",
    "@types/graphql": "^14.0.5",
    "@types/keytar": "^4.0.1",
    "@types/lru-cache": "^5.1.0",
    "@types/marked": "^0.7.2",
    "@types/mocha": "^5.2.2",
    "@types/node": "^12.0.0",
    "@types/node-fetch": "^2.1.4",
    "@types/query-string": "^6.1.1",
    "@types/react": "^16.8.4",
    "@types/react-dom": "^16.8.2",
    "@types/sinon": "7.0.11",
    "@types/temp": "0.8.34",
    "@types/uuid": "^3.4.3",
    "@types/webpack": "^4.41.6",
    "css-loader": "^3.4.2",
    "glob": "7.1.6",
    "jsdom": "16.2.0",
    "jsdom-global": "3.0.2",
    "merge-options": "^2.0.0",
    "minimist": "^1.2.3",
    "mkdirp": "0.5.1",
    "mocha": "^7.0.1",
    "mocha-junit-reporter": "1.23.0",
    "mocha-multi-reporters": "1.1.7",
    "react": "^16.12.0",
    "react-dom": "^16.12.0",
    "react-testing-library": "7.0.1",
    "sinon": "9.0.0",
    "source-map-support": "0.5.16",
    "style-loader": "^1.1.3",
    "svg-inline-loader": "^0.8.2",
    "temp": "0.9.1",
    "terser-webpack-plugin": "^4.1.0",
    "ts-loader": "^6.2.1",
    "tslint": "^6.0.0",
    "tslint-webpack-plugin": "^2.1.0",
    "tty": "1.0.1",
    "typescript": "^3.8.3",
    "vscode-test": "^1.3.0",
    "webpack": "^4.41.6",
    "webpack-cli": "^3.3.11"
  },
  "dependencies": {
    "@octokit/rest": "^18.0.0",
    "@octokit/types": "^5.1.0",
    "apollo-boost": "^0.1.22",
    "apollo-link-context": "^1.0.12",
    "cross-fetch": "^3.0.5",
    "debounce": "^1.2.0",
    "es6-promise": "^4.2.5",
    "events": "^3.0.0",
    "git-credential-node": "^1.1.0",
    "graphql": "^14.0.2",
    "js-base64": "^2.5.2",
    "lru-cache": "^5.1.1",
    "marked": "^0.8.0",
    "moment": "^2.22.1",
    "node-emoji": "^1.8.1",
    "node-fetch": "3.0.0-beta.9",
    "query-string": "^6.2.0",
    "raw-loader": "^4.0.1",
    "ssh-config": "^2.0.0-alpha.3",
    "tunnel": "0.0.6",
    "uuid": "^3.3.3",
    "vscode-extension-telemetry": "^0.1.3",
    "vsls": "^0.3.967"
  },
  "optionalDependencies": {
    "spawn-sync": "^2.0.0"
  },
  "resolutions": {
    "webpack/**/tar": "^4.4.2"
  },
  "license": "MIT"
}<|MERGE_RESOLUTION|>--- conflicted
+++ resolved
@@ -365,14 +365,11 @@
           "id": "github-pull-requests",
           "title": "GitHub",
           "icon": "resources/icons/dark/github.svg"
-<<<<<<< HEAD
         },
         {
           "id": "github-pull-request",
           "title": "GitHub Pull Request",
           "icon": "resources/icons/pull-request.png"
-=======
->>>>>>> 497a6310
         }
       ]
     },
