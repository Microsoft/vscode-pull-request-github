{
  "name": "vscode-pull-request-github",
  "displayName": "GitHub Pull Requests",
  "description": "Pull Request Provider for GitHub",
  "icon": "resources/icons/github_logo.png",
  "repository": {
    "type": "git",
    "url": "https://github.com/Microsoft/vscode-pull-request-github"
  },
  "bugs": {
    "url": "https://github.com/Microsoft/vscode-pull-request-github/issues"
  },
  "enableProposedApi": true,
  "preview": true,
  "version": "0.8.0",
  "publisher": "GitHub",
  "engines": {
    "vscode": "^1.35.0"
  },
  "categories": [
    "Other"
  ],
  "activationEvents": [
    "*"
  ],
  "extensionDependencies": [
    "vscode.git"
  ],
  "main": "./media/extension",
  "contributes": {
    "configuration": {
      "type": "object",
      "title": "GitHub Pull Requests",
      "properties": {
        "githubPullRequests.telemetry.enabled": {
          "type": "boolean",
          "default": true,
          "description": "Enable usage data and errors to be sent to a GitHub online service"
        },
        "githubPullRequests.hosts": {
          "type": "array",
          "default": [],
          "description": "List of host credentials. For example, \"githubPullRequests.hosts\": [ { \"host\": \"https://github.com\", \"token\": \"GITHUB TOKEN\" } ]",
          "items": {
            "type": "object",
            "properties": {
              "host": {
                "type": "string",
                "description": "The host name of the GitHub server (for eg., 'https://github.com')"
              },
              "username": {
                "type": "string",
                "description": "The username to access GitHub (optional)"
              },
              "token": {
                "type": "string",
                "description": "GitHub access token with the following scopes: read:user, user:email, repo, write:discussion"
              }
            }
          }
        },
        "githubPullRequests.logLevel": {
          "type": "string",
          "enum": [
            "info",
            "debug",
            "off"
          ],
          "default": "info",
          "description": "Logging for GitHub Pull Request extension. The log is emitted to the output channel named as GitHub Pull Request."
        },
        "githubPullRequests.remotes": {
          "type": "array",
          "default": null,
          "items": {
            "type": "string"
          },
          "description": "List of remotes to fetch pull requests from. If no remotes are specified, will default to `upstream` or `origin` if these remotes are present, or all valid GitHub remotes."
        },
        "githubPullRequests.includeRemotes": {
          "type": "string",
          "enum": [
            "default",
            "all"
          ],
          "default": "default",
          "deprecationMessage": "The setting `githubPullRequests.includeRemotes` has been deprecated. Use `githubPullRequests.remotes` to configure what remotes are shown.",
          "description": "By default we only support remotes created by users. If you want to see pull requests from remotes this extension created for pull requests, change this setting to 'all'."
        },
        "githubPullRequests.queries": {
          "type": "array",
          "items": {
            "type": "object",
            "properties": {
              "label": {
                "type": "string",
                "description": "The label to display for the query in the Pull Requests tree"
              },
              "query": {
                "type": "string",
                "description": "The query used for searching pull requests."
              }
            }
          },
          "scope": "resource",
          "markdownDescription": "Specifies what queries should be used in the GitHub Pull Requests tree. Each query object has a `label` that will be shown in the tree and a search `query` using [GitHub search syntax](https://help.github.com/en/articles/understanding-the-search-syntax). The variable `${user}` can be used to specify the logged in user within a search. By default these queries define the categories \"Waiting For My Review\", \"Assigned To Me\" and \"Created By Me\". If you want to preserve these, make sure they are still in the array when you modify the setting.",
          "default": [
            {
              "label": "Waiting For My Review",
              "query": "is:open review-requested:${user}"
            },
            {
              "label": "Assigned To Me",
              "query": "is:open assignee:${user}"
            },
            {
              "label": "Created By Me",
              "query": "is:open author:${user}"
            }
          ]
        },
        "githubPullRequests.defaultMergeMethod": {
          "type": "string",
          "enum": [
            "merge",
            "squash",
            "rebase"
          ],
          "default": "merge",
          "description": "The method to use when merging pull requests."
        },
        "githubPullRequests.showInSCM": {
          "type": "boolean",
          "default": false,
          "description": "When true, show GitHub Pull Requests within the SCM viewlet. Otherwise show a separate view container for them."
        },
        "telemetry.optout": {
          "type": "boolean",
          "default": false,
          "deprecationMessage": "The setting `telemetry.optout` has been deprecated in favor of `githubPullRequests.telemetry.enabled`.",
          "description": "Disable usage data and errors to be sent to a GitHub online service"
        },
        "github.hosts": {
          "type": "array",
          "default": [],
          "deprecationMessage": "The setting `github.hosts` has been deprecated in favor of `githubPullRequests.hosts`.",
          "description": "List of host credentials. For example, \"github.hosts\": [ { \"host\": \"https://github.com\", \"token\": \"GITHUB TOKEN\" } ]",
          "items": {
            "type": "object",
            "properties": {
              "host": {
                "type": "string",
                "description": "The host name of the GitHub server (for eg., 'https://github.com')"
              },
              "username": {
                "type": "string",
                "description": "The username to access GitHub (optional)"
              },
              "token": {
                "type": "string",
                "description": "GitHub access token with the following scopes: read:user, user:email, repo, write:discussion"
              }
            }
          }
        }
      }
    },
    "viewsContainers": {
      "activitybar": [
        {
          "id": "github-pull-requests",
          "title": "GitHub Pull Requests",
          "icon": "resources/icons/light/github.svg"
        }
      ]
    },
    "views": {
      "github-pull-requests": [
        {
          "id": "pr:github",
          "name": "GitHub Pull Requests",
          "when": "!config.githubPullRequests.showInSCM && config.git.enabled"
        },
        {
          "id": "prStatus:github",
          "name": "Changes In Pull Request",
          "when": "!config.githubPullRequests.showInSCM && config.git.enabled && github:inReviewMode"
        }
      ],
      "scm": [
        {
          "id": "pr:scm",
          "name": "GitHub Pull Requests",
          "when": "config.githubPullRequests.showInSCM && config.git.enabled"
        },
        {
          "id": "prStatus:scm",
          "name": "Changes In Pull Request",
          "when": "config.githubPullRequests.showInSCM && config.git.enabled && github:inReviewMode"
        }
      ]
    },
    "commands": [
      {
        "command": "auth.inputTokenCallback",
        "title": "Manually Provide Authentication Response",
        "category": "GitHub Pull Requests"
      },
      {
        "command": "pr.create",
        "title": "Create Pull Request",
        "icon": {
          "light": "resources/icons/light/stage.svg",
          "dark": "resources/icons/dark/stage.svg"
        },
        "category": "GitHub Pull Requests"
      },
      {
        "command": "pr.createDraft",
        "title": "Create Draft Pull Request",
        "icon": {
          "light": "resources/icons/light/stage.svg",
          "dark": "resources/icons/dark/stage.svg"
        },
        "category": "GitHub Pull Requests"
      },
      {
        "command": "auth.signout",
        "title": "Sign out of GitHub",
        "category": "GitHub Pull Requests"
      },
      {
        "command": "pr.pick",
        "title": "Checkout Pull Request",
        "category": "GitHub Pull Requests"
      },
      {
        "command": "pr.merge",
        "title": "Merge Pull Request",
        "category": "GitHub Pull Requests"
      },
      {
        "command": "pr.readyForReview",
        "title": "Mark Pull Request Ready For Review",
        "category": "GitHub Pull Requests"
      },
      {
        "command": "pr.close",
        "title": "Close Pull Request",
        "category": "GitHub Pull Requests"
      },
      {
        "command": "pr.openPullRequestInGitHub",
        "title": "Open Pull Request in GitHub",
        "category": "GitHub Pull Requests"
      },
      {
        "command": "pr.refreshPullRequest",
        "title": "Refresh Pull Request",
        "category": "GitHub Pull Requests"
      },
      {
        "command": "pr.openFileInGitHub",
        "title": "Open File in GitHub",
        "category": "GitHub Pull Requests"
      },
      {
        "command": "pr.copyCommitHash",
        "title": "Copy Commit Hash",
        "category": "GitHub Pull Requests"
      },
      {
        "command": "pr.openDiffView",
        "title": "Open Diff View",
        "category": "GitHub Pull Requests",
        "icon": {
          "light": "resources/icons/light/open-change.svg",
          "dark": "resources/icons/dark/open-change.svg"
        }
      },
      {
        "command": "pr.openChangedFile",
        "title": "Open Changed File in PR",
        "category": "GitHub Pull Requests"
      },
      {
        "command": "pr.openDescription",
        "title": "View Pull Request Description",
        "category": "GitHub Pull Requests",
        "when": "github:inReviewMode"
      },
      {
        "command": "pr.openDescriptionToTheSide",
        "title": "Open Pull Request Description to the Side",
        "icon": {
          "light": "resources/icons/light/split-editor-horizontal.svg",
          "dark": "resources/icons/dark/split-editor-horizontal-inverse.svg"
        }
      },
      {
        "command": "review.openFile",
        "title": "Open File",
        "icon": {
          "light": "resources/icons/light/open-file.svg",
          "dark": "resources/icons/dark/open-file.svg"
        }
      },
      {
        "command": "review.suggestDiff",
        "title": "Suggest Edit"
      },
      {
        "command": "pr.refreshList",
        "title": "Refresh Pull Requests List",
        "icon": {
          "dark": "resources/icons/dark/refresh.svg",
          "light": "resources/icons/light/refresh.svg"
        },
        "category": "GitHub Pull Requests"
      },
      {
        "command": "pr.refreshChanges",
        "title": "Refresh",
        "icon": {
          "dark": "resources/icons/dark/refresh.svg",
          "light": "resources/icons/light/refresh.svg"
        },
        "category": "GitHub Pull Requests"
      },
      {
        "command": "pr.configurePRViewlet",
        "title": "Configure...",
        "category": "GitHub Pull Requests",
        "icon": {
          "light": "resources/icons/light/gear.svg",
          "dark": "resources/icons/dark/gear.svg"
        }
      },
      {
        "command": "pr.deleteLocalBranch",
        "title": "Delete Local Branch",
        "category": "GitHub Pull Requests"
      },
      {
        "command": "pr.signin",
        "title": "Sign in to GitHub",
        "category": "GitHub Pull Requests"
      },
      {
        "command": "pr.createComment",
        "title": "Add Comment",
        "category": "GitHub Pull Requests",
        "enablement": "!commentIsEmpty"
      },
      {
        "command": "pr.startReview",
        "title": "Start Review",
        "category": "GitHub Pull Requests",
        "enablement": "!commentIsEmpty"
      },
      {
        "command": "pr.deleteReview",
        "title": "Delete Review",
        "category": "GitHub Pull Requests"
      },
      {
        "command": "pr.editComment",
        "title": "Edit Comment",
        "category": "GitHub Pull Requests",
        "icon": {
          "light": "resources/icons/light/edit.svg",
          "dark": "resources/icons/dark/edit.svg"
        }
      },
      {
        "command": "pr.cancelEditComment",
        "title": "Cancel",
        "category": "GitHub Pull Requests"
      },
      {
        "command": "pr.saveComment",
        "title": "Save",
        "category": "GitHub Pull Requests",
        "enablement": "!commentIsEmpty"
      },
      {
        "command": "pr.deleteComment",
        "title": "Delete Comment",
        "category": "GitHub Pull Requests",
        "icon": {
          "light": "resources/icons/light/delete.svg",
          "dark": "resources/icons/dark/delete.svg"
        }
      },
      {
        "command": "pr.finishReview",
        "title": "Finish Review",
        "category": "GitHub Pull Requests"
      },
      {
        "command": "pr.signinAndRefreshList",
        "title": "Sign in and Refresh",
        "category": "GitHub Pull Requests"
      },
      {
        "command": "pr.configureRemotes",
        "title": "Configure Remotes...",
        "category": "GitHub Pull Requests"
      }
    ],
    "menus": {
      "commandPalette": [
        {
          "command": "auth.inputTokenCallback",
          "when": "gitOpenRepositoryCount != 0"
        },
        {
          "command": "auth.signout",
          "when": "gitOpenRepositoryCount != 0"
        },
        {
          "command": "pr.configureRemotes",
          "when": "gitOpenRepositoryCount != 0"
        },
        {
          "command": "pr.configurePRViewlet",
          "when": "gitOpenRepositoryCount != 0"
        },
        {
          "command": "pr.pick",
          "when": "false"
        },
        {
          "command": "review.openFile",
          "when": "false"
        },
        {
          "command": "pr.openChangedFile",
          "when": "false"
        },
        {
          "command": "pr.close",
          "when": "gitOpenRepositoryCount != 0 && github:inReviewMode"
        },
        {
          "command": "pr.create",
          "when": "gitOpenRepositoryCount != 0 && !github:inReviewMode"
        },
        {
          "command": "pr.createDraft",
          "when": "gitOpenRepositoryCount != 0 && !github:inReviewMode"
        },
        {
          "command": "pr.merge",
          "when": "gitOpenRepositoryCount != 0 && github:inReviewMode"
        },
        {
          "command": "pr.readyForReview",
          "when": "gitOpenRepositoryCount != 0 && github:inReviewMode"
        },
        {
          "command": "pr.openPullRequestInGitHub",
          "when": "gitOpenRepositoryCount != 0 && github:inReviewMode"
        },
        {
          "command": "pr.openFileInGitHub",
          "when": "false"
        },
        {
          "command": "pr.refreshPullRequest",
          "when": "false"
        },
        {
          "command": "pr.deleteLocalBranch",
          "when": "false"
        },
        {
          "command": "pr.openDiffView",
          "when": "false"
        },
        {
          "command": "pr.openDescriptionToTheSide",
          "when": "false"
        },
        {
          "command": "pr.openDescription",
          "when": "gitOpenRepositoryCount != 0 && github:inReviewMode"
        },
        {
          "command": "pr.refreshList",
          "when": "gitOpenRepositoryCount != 0 && github:hasGitHubRemotes"
        },
        {
          "command": "pr.refreshChanges",
          "when": "false"
        },
        {
          "command": "pr.signin",
          "when": "gitOpenRepositoryCount != 0 && github:hasGitHubRemotes"
        },
        {
          "command": "pr.signinAndRefreshList",
          "when": "false"
        },
        {
          "command": "pr.copyCommitHash",
          "when": "false"
        },
        {
          "command": "pr.createComment",
          "when": "false"
        },
        {
          "command": "pr.startReview",
          "when": "false"
        },
        {
          "command": "pr.deleteReview",
          "when": "false"
        },
        {
          "command": "pr.editComment",
          "when": "false"
        },
        {
          "command": "pr.cancelEditComment",
          "when": "false"
        },
        {
          "command": "pr.saveComment",
          "when": "false"
        },
        {
          "command": "pr.deleteComment",
          "when": "false"
        },
        {
          "command": "pr.finishReview",
          "when": "false"
        }
      ],
      "view/title": [
        {
          "command": "pr.create",
          "when": "gitOpenRepositoryCount != 0 && view =~ /pr:/",
          "group": "navigation"
        },
        {
          "command": "pr.configurePRViewlet",
          "when": "gitOpenRepositoryCount != 0 && view =~ /pr:/",
          "group": "navigation"
        },
        {
          "command": "pr.refreshList",
          "when": "gitOpenRepositoryCount != 0 && view =~ /pr:/",
          "group": "navigation"
        },
        {
          "command": "pr.refreshChanges",
          "when": "view =~ /prStatus/",
          "group": "navigation"
        }
      ],
      "view/item/context": [
        {
          "command": "pr.pick",
          "when": "view =~ /pr:/ && viewItem =~ /pullrequest(:local)?:nonactive|description/",
          "group": "pullrequest@1"
        },
        {
          "command": "pr.refreshPullRequest",
          "when": "view =~ /pr:/ && viewItem =~ /pullrequest|description/",
          "group": "pullrequest@2"
        },
        {
          "command": "pr.openPullRequestInGitHub",
          "when": "view =~ /pr:/ && viewItem =~ /pullrequest|description/",
          "group": "pullrequest@3"
        },
        {
          "command": "pr.deleteLocalBranch",
          "when": "view =~ /pr:/ && viewItem =~ /pullrequest:local:nonactive/",
          "group": "pullrequest@4"
        },
        {
          "command": "pr.openFileInGitHub",
          "when": "view =~ /(pr|prStatus)/ && viewItem =~ /filechange/"
        },
        {
          "command": "pr.copyCommitHash",
          "when": "view =~ /prStatus/ && viewItem =~ /commit/"
        },
        {
          "command": "pr.openDescriptionToTheSide",
          "group": "inline",
          "when": "view =~ /(pr|prStatus)/ && viewItem =~ /description/"
        },
        {
          "command": "review.openFile",
          "group": "inline",
          "when": "config.git.openDiffOnClick && view =~ /prStatus/ && viewItem =~ /filechange(?!:DELETE)/"
        },
        {
          "command": "pr.openDiffView",
          "group": "inline",
          "when": "!config.git.openDiffOnClick && view =~ /prStatus/ && viewItem =~ /filechange(?!:DELETE)/"
        }
      ],
      "editor/title": [
        {
          "command": "review.openFile",
          "group": "navigation",
          "when": "resourceScheme =~ /^review$/"
        }
      ],
      "scm/title": [
        {
          "command": "review.suggestDiff",
          "when": "scmProvider == git && github:inReviewMode",
          "group": "inline"
        }
      ],
      "comments/commentThread/context": [
        {
          "command": "pr.createComment",
          "group": "inline"
        },
        {
          "command": "pr.startReview",
          "group": "inline",
          "when": "commentController =~ /browse/ && !prInDraft"
        },
        {
          "command": "pr.startReview",
          "group": "inline",
          "when": "commentController =~ /review/ && !reviewInDraftMode"
        },
        {
          "command": "pr.deleteReview",
          "group": "inline",
          "when": "commentController =~ /browse/ && prInDraft"
        },
        {
          "command": "pr.deleteReview",
          "group": "inline",
          "when": "commentController =~ /review/ && reviewInDraftMode"
        },
        {
          "command": "pr.finishReview",
          "group": "inline",
          "when": "commentController =~ /browse/ && prInDraft"
        },
        {
          "command": "pr.finishReview",
          "group": "inline",
          "when": "commentController =~ /review/ && reviewInDraftMode"
        }
      ],
      "comments/comment/title": [
        {
          "command": "pr.editComment",
          "group": "group@1",
          "when": "comment =~ /canEdit/"
        },
        {
          "command": "pr.deleteComment",
          "group": "group@2",
          "when": "comment =~ /canDelete/"
        }
      ],
      "comments/comment/context": [
        {
          "command": "pr.cancelEditComment",
          "group": "inline@1"
        },
        {
          "command": "pr.saveComment",
          "group": "inline@2"
        }
      ]
    }
  },
  "scripts": {
    "vscode:prepublish": "webpack --env.production",
    "postinstall": "node ./node_modules/vscode/bin/install",
    "compile": "tsc -p ./",
    "clean": "rm -r out/ media/ preview-src/dist/",
    "watch": "webpack --watch --env.development",
    "test": "./test.sh"
  },
  "devDependencies": {
    "@types/chai": "^4.1.4",
    "@types/debounce": "^3.0.0",
    "@types/graphql": "^14.0.5",
    "@types/glob": "7.1.1",
    "@types/keytar": "^4.0.1",
    "@types/lodash": "^4.14.106",
    "@types/markdown-it": "^0.0.5",
    "@types/mocha": "^5.2.2",
    "@types/node": "*",
    "@types/node-fetch": "^2.1.4",
    "@types/query-string": "^6.1.1",
    "@types/react": "^16.8.4",
    "@types/react-dom": "^16.8.2",
    "@types/sinon": "7.0.11",
    "@types/temp": "0.8.34",
    "@types/webpack": "^4.4.10",
    "@types/ws": "^5.1.2",
    "css-loader": "^0.28.11",
    "del": "^3.0.0",
    "glob": "7.1.4",
    "gulp": "3.9.1",
    "gulp-mocha": "^6.0.0",
    "gulp-typescript": "^5.0.0-alpha.2",
    "gulp-util": "^3.0.8",
    "jsdom": "15.1.1",
    "jsdom-global": "3.0.2",
    "minimist": "^1.2.0",
    "mkdirp": "0.5.1",
    "mocha": "^5.2.0",
    "react": "^16.8.2",
    "react-dom": "^16.8.2",
    "react-testing-library": "7.0.1",
    "sinon": "7.3.2",
    "source-map-support": "0.5.12",
    "style-loader": "^0.21.0",
    "svg-inline-loader": "^0.8.0",
    "temp": "0.9.0",
    "ts-loader": "^4.0.1",
    "tslint": "^5.11.0",
    "tslint-webpack-plugin": "^1.2.2",
<<<<<<< HEAD
    "typescript": "^3.4.5",
=======
    "tty": "1.0.1",
    "typescript": "^3",
>>>>>>> 5cdca22b
    "vscode": "^1.1.33",
    "webpack": "^4.1.0",
    "webpack-cli": "^3.2.1"
  },
  "dependencies": {
    "@octokit/rest": "^16.21.0",
    "apollo-boost": "^0.1.22",
    "apollo-link-context": "^1.0.12",
    "debounce": "^1.2.0",
    "es6-promise": "^4.2.5",
    "git-credential-node": "^1.1.0",
    "graphql": "^14.0.2",
    "iconv-lite": "0.4.23",
    "js-base64": "^2.4.9",
    "lodash": "^4.17.11",
    "markdown-it": "^8.4.0",
    "markdown-it-checkbox": "^1.1.0",
    "markdown-it-sanitizer": "github:rebornix/markdown-it-sanitizer#10d930d08236ef4609ad10a6087745461d91cc7c",
    "moment": "^2.22.1",
    "node-emoji": "^1.8.1",
    "node-fetch": "^2.1.1",
    "query-string": "^6.2.0",
    "ssh-config": "^1.1.3",
    "telemetry-github": "https://github.com/shana/telemetry/releases/download/0.3.2/telemetry-github-v0.3.2.tgz",
    "tunnel": "0.0.6",
    "vsls": "^0.3.967",
    "ws": "^6.0.0"
  },
  "optionalDependencies": {
    "spawn-sync": "^2.0.0"
  },
  "license": "MIT"
}<|MERGE_RESOLUTION|>--- conflicted
+++ resolved
@@ -729,12 +729,8 @@
     "ts-loader": "^4.0.1",
     "tslint": "^5.11.0",
     "tslint-webpack-plugin": "^1.2.2",
-<<<<<<< HEAD
+    "tty": "1.0.1",
     "typescript": "^3.4.5",
-=======
-    "tty": "1.0.1",
-    "typescript": "^3",
->>>>>>> 5cdca22b
     "vscode": "^1.1.33",
     "webpack": "^4.1.0",
     "webpack-cli": "^3.2.1"
